--- conflicted
+++ resolved
@@ -36,14 +36,8 @@
         resource_filename("webviz_subsurface", "ert_jobs/config_jobs")
     )
     return {
-<<<<<<< HEAD
-        "EXPORT_CONNECTION_STATUS": str(
-            resource_directory / "EXPORT_CONNECTION_STATUS"
-        ),
+        "WELL_CONNECTION_STATUS": str(resource_directory / "WELL_CONNECTION_STATUS"),
         "SMRY2ARROW": str(resource_directory / "SMRY2ARROW"),
-=======
-        "WELL_CONNECTION_STATUS": str(resource_directory / "WELL_CONNECTION_STATUS")
->>>>>>> 44663878
     }
 
 
