--- conflicted
+++ resolved
@@ -28,12 +28,9 @@
 from ._disk_usage import DiskUsage
 from ._subsurface_map import SubsurfaceMap
 from ._history_match import HistoryMatch
-<<<<<<< HEAD
-from ._inplace_volumes import InplaceVolumes
-=======
 from ._intersect import Intersect
 from ._morris_plot import MorrisPlot
->>>>>>> 2d90ffc1
+from ._inplace_volumes import InplaceVolumes
 
 
 __all__ = ['SummaryStats',
@@ -42,4 +39,5 @@
            'SubsurfaceMap',
            'HistoryMatch',
            'Intersect',
-           'MorrisPlot']+           'MorrisPlot',
+           'InPlaceVolumes']