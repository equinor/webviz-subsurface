'''### _Subsurface specific containers_

These are containers relevant within subsurface workflows. Most of them
rely on the setting `scratch_ensemble` configuration within the
`container_settings`.
I.e. you could have
```yaml
title: Reek Webviz Demonstration
username: some_username
password: some_password

container_settings:
  scratch_ensembles:
    iter-0: /scratch/my_ensemble/realization-*/iter-0
    iter-1: /scratch/my_ensemble/realization-*/iter-1

pages:

 - title: Front page
   content:
    - container: SummaryStats
      ensemble: iter-0
```
'''

from ._summary_stats import SummaryStats
from ._parameter_distribution import ParameterDistribution
from ._disk_usage import DiskUsage
from ._subsurface_map import SubsurfaceMap
from ._history_match import HistoryMatch
<<<<<<< HEAD
from ._view3d import View3D
=======
from ._intersect import Intersect
from ._morris_plot import MorrisPlot

>>>>>>> ad962214

__all__ = ['SummaryStats',
           'ParameterDistribution',
           'DiskUsage',
           'SubsurfaceMap',
           'HistoryMatch',
<<<<<<< HEAD
           'View3D']
=======
           'Intersect',
           'MorrisPlot']
>>>>>>> ad962214
<|MERGE_RESOLUTION|>--- conflicted
+++ resolved
@@ -28,22 +28,15 @@
 from ._disk_usage import DiskUsage
 from ._subsurface_map import SubsurfaceMap
 from ._history_match import HistoryMatch
-<<<<<<< HEAD
-from ._view3d import View3D
-=======
 from ._intersect import Intersect
 from ._morris_plot import MorrisPlot
-
->>>>>>> ad962214
+from ._view3d import View3D
 
 __all__ = ['SummaryStats',
            'ParameterDistribution',
            'DiskUsage',
            'SubsurfaceMap',
            'HistoryMatch',
-<<<<<<< HEAD
-           'View3D']
-=======
            'Intersect',
-           'MorrisPlot']
->>>>>>> ad962214
+           'MorrisPlot',
+           'View3D']