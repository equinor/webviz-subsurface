--- conflicted
+++ resolved
@@ -10,42 +10,6 @@
 from ..datainput import get_summary_data, get_summary_stats
 
 
-<<<<<<< HEAD
-class SummaryStats:
-
-    """
-    Summary statistics
-    ==================
-
-    Provides:
-      1. Summary data plot (y: vector, x: timeseries, traces: realization-i)
-      2. Statistics plot (y: vector, x: timeseries, fanchart of ensemble-i
-                          min, max, mean, p10, p90)
-
-    Args:
-    -----
-      * `ensemble`: Which ensembles in `container_settings` to visualize.
-        -> list of ensemble paths (can be only one)
-      * `column_keys`: list of pre defined vectors to visualize. Default is
-        `none`
-      * `sampling`: Optional. Either `monthly` or `yearly`. Default is
-        `monthly`.
-      * `title`: Optional title for the container.
-
-    Logic:
-    ------
-      Data:
-        Ensembles are stored as one big concated dataframe including a columns
-        "ENSEMBLE" to identify them.
-
-      Loading data:
-        get_summary_data or get_summary_stats load data from scratch. After the
-        functions got called the first time the result gets cached.
-
-      Accessing data:
-        Calling get_summary_data with the same input parameter will return the
-        memoized dataframe.
-=======
 class SummaryStats(WebvizContainer):
 
     """Summary statistics
@@ -65,7 +29,6 @@
         Pandas within fmu.ensemlbe expects list. Therefore argument-tuples are
         converted back into lists within get_smry_data and get_smry_stats
         functions.
->>>>>>> f5a73c9d
     """
 
     def __init__(
@@ -75,16 +38,6 @@
             ensembles,
             column_keys=None,
             sampling: str = 'monthly',
-<<<<<<< HEAD
-            title: str = 'Simulation time series'):
-        self.title = title
-        self.dropwdown_vector_id = 'dropdown-vector-{}'.format(uuid4())
-        self.column_keys = column_keys
-        self.sampling = sampling
-        self.radio_plot_type_id = 'radio-plot-type-{}'.format(uuid4())
-        self.chart_id = 'chart-id-{}'.format(uuid4())
-
-=======
             title: str = 'Simulation time series',
             history_uncertainty: bool = False):
 
@@ -98,29 +51,17 @@
         self.show_history_uncertainty_id = \
             f'show-history-uncertainty-{self.uid}'
         self.chart_id = f'chart-id-{self.uid}'
->>>>>>> f5a73c9d
         self.ensemble_paths = tuple(
             (ensemble,
              container_settings['scratch_ensembles'][ensemble])
             for ensemble in ensembles)
-<<<<<<< HEAD
-
-        self.smry_columns = sorted(
-=======
         self.history_uncertainty = history_uncertainty
         self.vector_columns = sorted(
->>>>>>> f5a73c9d
             list(
                 get_summary_data(
                     ensemble_paths=self.ensemble_paths,
                     sampling=self.sampling,
                     column_keys=self.column_keys) .drop(
-<<<<<<< HEAD
-                    columns=[
-                        'DATE',
-                        'REAL',
-                        'ENSEMBLE']) .columns))
-=======
                         columns=[
                             'DATE',
                             'REAL',
@@ -131,7 +72,6 @@
         self.smry_vector_columns = tuple(
             [vctr for vctr in self.vector_columns
              if vctr not in self.smry_history_columns])
->>>>>>> f5a73c9d
         self.set_callbacks(app)
 
     @property
@@ -149,14 +89,11 @@
                            options=[{'label': i, 'value': i}
                                     for i in ['Realizations', 'Statistics']],
                            value='Realizations'),
-<<<<<<< HEAD
-=======
             dcc.Checklist(
                 id=self.show_history_uncertainty_id,
                 options=[{'label': 'Show history', 'value': 'SHOW_H'}],
                 values=[],
             ),
->>>>>>> f5a73c9d
             html.Div(id=self.chart_id)
         ])
 
@@ -171,64 +108,6 @@
                 show_history_uncertainty_id):
             if summary_plot_type == 'Realizations':
                 return render_realization_plot(
-<<<<<<< HEAD
-                    self.ensemble_paths,
-                    self.column_keys,
-                    self.sampling, vector)
-            if summary_plot_type == 'Statistics':
-                return render_stat_plot(
-                    self.ensemble_paths,
-                    self.column_keys,
-                    self.sampling, vector)
-
-    def add_webvizstore(self):
-        return [(get_summary_data, [{'ensemble_paths': self.ensemble_paths,
-                                     'column_keys': self.column_keys,
-                                     'sampling': self.sampling}]),
-                (get_summary_stats, [{'ensemble_paths': self.ensemble_paths,
-                                      'column_keys': self.column_keys,
-                                      'sampling': self.sampling}])]
-
-
-@cache.memoize(timeout=cache.TIMEOUT)
-@webvizstore
-def get_summary_data(ensemble_paths, sampling, column_keys) -> pd.DataFrame:
-    """ Loops over given ensemble paths, extracts smry-data and concates them
-    into one big df. An additional column ENSEMBLE gets added for eacht ens-path
-    to seperate the ensambles.
-
-    Dash functions take positional args., so order matters. """
-
-    ens_data_dfs = []
-
-    for ensemble, ensemble_path in ensemble_paths:
-        ensemble_df = scratch_ensemble(ensemble, ensemble_path).get_smry(
-            time_index=sampling, column_keys=column_keys)
-        ensemble_df['ENSEMBLE'] = ensemble
-        ens_data_dfs.append(ensemble_df)
-
-    return pd.concat(ens_data_dfs)
-
-
-@cache.memoize(timeout=cache.TIMEOUT)
-@webvizstore
-def get_summary_stats(ensemble_paths, column_keys, sampling) -> pd.DataFrame:
-    """ Loops over given ensemble paths, extracts smry-data and concates them
-    into one big df. An additional column ENS gets added for eacht ens-path
-    to seperate the ensambles.
-
-    Dash functions take positional args., so order matters. """
-
-    df_ens_set = []
-
-    for ensemble, path in ensemble_paths:
-        stats = scratch_ensemble(ensemble, path).get_smry_stats(
-                time_index=sampling, column_keys=column_keys)
-        stats['ENSEMBLE'] = ensemble
-        df_ens_set.append(stats)
-
-    return pd.concat(df_ens_set)
-=======
                     ensemble_paths=self.ensemble_paths,
                     column_keys=self.column_keys,
                     sampling=self.sampling,
@@ -334,28 +213,9 @@
             column_keys=column_keys,
             sampling=sampling)[
                 ['REAL', 'DATE', 'ENSEMBLE', vector]]
->>>>>>> f5a73c9d
 
     smry_data.dropna(subset=[vector])
 
-<<<<<<< HEAD
-@cache.memoize(timeout=cache.TIMEOUT)
-def render_realization_plot(ensemble_paths, sampling, column_keys, vector):
-    """ returns a single dcc.Graph """
-
-    summary_data = get_summary_data(ensemble_paths, column_keys, sampling
-                                     )[['REAL', 'DATE', 'ENSEMBLE', vector]]
-    
-    summary_data.dropna(subset=[vector])
-
-    traces = [{
-        'x': df['DATE'],
-        'customdata': df['REAL'],
-        'y': df[vector],
-        'name': name,
-        'type': 'line'
-    } for name, df in summary_data.groupby('ENSEMBLE')]
-=======
     plot_traces = []
 
     for ens in smry_data.ENSEMBLE.unique():
@@ -385,7 +245,6 @@
                 ens=ens,
                 vector=history_vector,
                 color='black')
->>>>>>> f5a73c9d
 
     layout = {
         'hovermode': 'closest',
@@ -397,35 +256,6 @@
         'hoverlabel': {'font': {'family': 'Equinor'}},
     }
 
-<<<<<<< HEAD
-    return dcc.Graph(figure={'data': traces, 'layout': layout},
-                     config={
-                         'displaylogo': False,
-                         'modeBarButtonsToRemove': ['sendDataToCloud']
-        })
-
-
-@cache.memoize(timeout=cache.TIMEOUT)
-def render_stat_plot(ensemble_paths, sampling, column_keys, vector):
-    """returns a list of html.Divs (required by dash). One div per ensemble.
-    Eachdiv includes a dcc.Graph(id, figure, config)."""
-
-    # get data
-    data = get_summary_stats(ensemble_paths, sampling, column_keys)
-
-    # create a list of FanCharts to be plotted
-    fan_chart_divs = []
-    for ensemble in data.ENSEMBLE.unique():
-        vector_stats = data[data['ENSEMBLE'] == ensemble][vector].unstack().transpose()
-        vector_stats['name'] = vector
-        vector_stats.rename(index=str, inplace=True,
-                            columns={"minimum": "min", "maximum": "max"})
-        fan_chart_divs.append(html.H5(ensemble))
-        fan_chart_divs.append(
-            html.Div(
-                dcc.Graph(
-                    id='graph-{}'.format(ensemble),
-=======
     return dcc.Graph(figure={'data': plot_traces, 'layout': layout},
                      config={
                          'displaylogo': False,
@@ -456,7 +286,6 @@
             html.Div(
                 dcc.Graph(
                     id='graph-{}'.format(ens),
->>>>>>> f5a73c9d
                     figure=FanChart(vector_stats.iterrows()),
                     config={
                         'displaylogo': False,
