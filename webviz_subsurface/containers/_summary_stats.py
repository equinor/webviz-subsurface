--- conflicted
+++ resolved
@@ -110,7 +110,6 @@
     @property
     def layout(self):
         return html.Div([
-<<<<<<< HEAD
             html.H2(self.title),
             html.Div([
                 html.Div([
@@ -145,25 +144,6 @@
                     html.Div(id=self.chart_id)
                 ], style={'width': '80%', 'display': 'inline-block'}),
             ]),
-=======
-            html.P('Summary Vector:', style={'font-weight': 'bold'}),
-            dcc.Dropdown(id=self.dropwdown_vector_id,
-                         clearable=False,
-                         options=[{'label': i, 'value': i}
-                                  for i in self.smry_vector_columns],
-                         value=self.smry_vector_columns[0]),
-            html.P('Plot type:', style={'font-weight': 'bold'}),
-            dcc.RadioItems(id=self.radio_plot_type_id,
-                           options=[{'label': i, 'value': i}
-                                    for i in ['Realizations', 'Statistics']],
-                           value='Realizations'),
-            dcc.Checklist(
-                id=self.show_history_uncertainty_id,
-                options=[{'label': 'Show history', 'value': 'SHOW_H'}],
-                values=[],
-            ),
-            html.Div(id=self.chart_id)
->>>>>>> 2d90ffc1
         ])
 
     def set_callbacks(self, app):
