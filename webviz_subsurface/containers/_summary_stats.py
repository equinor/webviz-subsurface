--- conflicted
+++ resolved
@@ -123,8 +123,6 @@
                 (get_summary_stats, [{'ensemble_paths': self.ensemble_paths,
                                       'column_keys': tuple(self.column_keys),
                                       'sampling': (self.sampling)}])]
-<<<<<<< HEAD
-=======
 
 
 @cache.memoize(timeout=cache.TIMEOUT)
@@ -140,39 +138,6 @@
     # convert column_keys-tuple back to list
     column_keys = list(column_keys)
 
-    ens_data_dfs = []
-    for ensemble, ensemble_path in ensemble_paths:
-        ensemble_df = scratch_ensemble(ensemble, ensemble_path).get_smry(
-            time_index=sampling, column_keys=column_keys)
-        ensemble_df['ENSEMBLE'] = ensemble
-        ens_data_dfs.append(ensemble_df)
-    return pd.concat(ens_data_dfs)
->>>>>>> 8ffdce35
-
-
-@cache.memoize(timeout=cache.TIMEOUT)
-@webvizstore
-<<<<<<< HEAD
-def get_summary_data(ensemble_paths: tuple,
-                     sampling: str,
-                     column_keys: tuple) -> pd.DataFrame:
-    """ Loops over given ensemble paths, extracts smry-data and concates them
-    into one big df. An additional column ENSEMBLE gets added for eacht
-    ens-path to seperate the ensambles.
-=======
-def get_summary_stats(ensemble_paths: tuple,
-                      column_keys: tuple,
-                      sampling: str) -> pd.DataFrame:
-    """ Loops over given ensemble paths, extracts smry-data and concates them
-    into one big df. An additional column ENSEMBLE gets added for each
-    enesmble-path to seperate the ensambles.
->>>>>>> 8ffdce35
-    note: Dash functions take positional args., so order matters. """
-
-    # convert column_keys-tuple back to list
-    column_keys = list(column_keys)
-<<<<<<< HEAD
-
     """ create a list containing ensemble-dataframs + column describing
     the ensemble they belong to."""
     summary_data_dfs = []
@@ -195,39 +160,21 @@
     enesmble-path to seperate the ensambles.
     note: Dash functions take positional args., so order matters. """
 
-    print('get_summary_stats ================================================')
     # convert column_keys-tuple back to list
     column_keys = list(column_keys)
 
-    print('loop over ensembles')
     summary_stats_dfs = []
     for ensemble, ensemble_path in ensemble_paths:
-        print(ensemble)
         summary_stats_df = scratch_ensemble(
             ensemble, ensemble_path).get_smry_stats(
-            time_index=sampling, column_keys=column_keys)
-        print('summary_stats_df shape: ', summary_stats_df.shape)
+                time_index=sampling, column_keys=column_keys)
         summary_stats_df['ENSEMBLE'] = ensemble
         summary_stats_dfs.append(summary_stats_df)
 
-    print('return')
     return pd.concat(summary_stats_dfs)
 
 
 # @cache.memoize(timeout=cache.TIMEOUT)
-=======
-
-    df_ens_set = []
-    for ensemble, path in ensemble_paths:
-        stats = scratch_ensemble(ensemble, path).get_smry_stats(
-            time_index=sampling, column_keys=column_keys)
-        stats['ENSEMBLE'] = ensemble
-        df_ens_set.append(stats)
-    return pd.concat(df_ens_set)
-
-
-@cache.memoize(timeout=cache.TIMEOUT)
->>>>>>> 8ffdce35
 def render_realization_plot(ensemble_paths, sampling, column_keys, vector):
     """
     Returns a dcc.Graph. Data a plotted from df returned by
@@ -242,32 +189,26 @@
     in the legend. The inner-loop creates traces by looping over the
     realizations within the filtered df_i and appends them to the total list
     of traces. Theses traces have showlegend set to false to avid an overly
-<<<<<<< HEAD
     populated legend.
     """
     # "cycle" in case n_ensembles > n_DEFAULT_PLOTLY_COLORS
     cycle_list = itertools.cycle(DEFAULT_PLOTLY_COLORS)
 
-=======
-    populated legend."""
-
-    # "cycle" in case n_ensembles > n_DEFAULT_PLOTLY_COLORS
-    cycle_list = itertools.cycle(DEFAULT_PLOTLY_COLORS)
->>>>>>> 8ffdce35
     summary_data = get_summary_data(ensemble_paths, column_keys, sampling
                                     )[['REAL', 'DATE', 'ENSEMBLE', vector]]
-    df = summary_data.dropna(subset=[vector])
+    summary_data = summary_data.dropna(subset=[vector])
 
     traces = []
     # outer loop over enesmbles
-    for ens in df.ENSEMBLE.unique():
-        df_i = df[df['ENSEMBLE'] == ens]
+    for ens in summary_data.ENSEMBLE.unique():
+        summary_data_i = summary_data[summary_data['ENSEMBLE'] == ens]
         color = next(cycle_list)
         # 1st trace of a legendgroup with 'showlegend': True
         first_trace = {
-<<<<<<< HEAD
-            'x': df_i[df_i['REAL'] == df_i.REAL.unique()[0]]['DATE'],
-            'y': df_i[df_i['REAL'] == df_i.REAL.unique()[0]][vector],
+            'x': summary_data_i[summary_data_i['REAL']
+                                == summary_data_i.REAL.unique()[0]]['DATE'],
+            'y': summary_data_i[summary_data_i['REAL']
+                                == summary_data_i.REAL.unique()[0]][vector],
             'legendgroup': ens,
             'name': ens,
             'type': 'line',
@@ -278,25 +219,10 @@
         }
         traces.append(first_trace)
         # inner loop over traces within a legendgroup
-        for real in df_i.REAL.unique()[1:]:
-=======
-                'x': df_i[df_i['REAL'] == df.REAL.unique()[0]]['DATE'],
-                'y': df_i[df_i['REAL'] == df.REAL.unique()[0]][vector],
-                'legendgroup': ens,
-                'name': ens,
-                'type': 'line',
-                'marker': {
-                    'color': color
-                },
-                'showlegend': True
-        }
-        traces.append(first_trace)
-        # inner loop over traces within a legendgroup
-        for real in df.REAL.unique()[1:]:
->>>>>>> 8ffdce35
+        for real in summary_data_i.REAL.unique()[1:]:
             trace = {
-                'x': df_i[df_i['REAL'] == real]['DATE'],
-                'y': df_i[df_i['REAL'] == real][vector],
+                'x': summary_data_i[summary_data_i['REAL'] == real]['DATE'],
+                'y': summary_data_i[summary_data_i['REAL'] == real][vector],
                 'legendgroup': ens,
                 'name': ens,
                 'type': 'line',
@@ -328,32 +254,15 @@
 def render_stat_plot(ensemble_paths, sampling, column_keys, vector):
     """returns a list of html.Divs (required by dash). One div per ensemble.
     Eachdiv includes a dcc.Graph(id, figure, config)."""
-<<<<<<< HEAD
-    print('render_stat_plot =================================================')
-
-    print('get summary_stats')
+
     # get summary_stats
     summary_stats = get_summary_stats(ensemble_paths, sampling, column_keys)
 
-    print('create divs')
     # create a list of FanCharts to be plotted
     fan_chart_divs = []
     for ensemble in summary_stats.ENSEMBLE.unique():
-        print('div :', ensemble)
         vector_stats = summary_stats[summary_stats['ENSEMBLE']
                                      == ensemble][vector].unstack().transpose()
-        print('unstacked and transposed')
-=======
-
-    # get data
-    data = get_summary_stats(ensemble_paths, sampling, column_keys)
-
-    # create a list of FanCharts to be plotted
-    fan_chart_divs = []
-    for ensemble in data.ENSEMBLE.unique():
-        vector_stats = data[data['ENSEMBLE'] == ensemble][vector].unstack(
-        ).transpose()
->>>>>>> 8ffdce35
         vector_stats['name'] = vector
         vector_stats.rename(index=str, inplace=True,
                             columns={"minimum": "min", "maximum": "max"})
