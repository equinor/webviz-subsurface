from uuid import uuid4
from pathlib import Path

import numpy as np
import pandas as pd
import dash_table
import dash_html_components as html
import dash_core_components as dcc
from dash.dependencies import Input, Output
import webviz_core_components as wcc
from webviz_config.common_cache import CACHE
from webviz_config.webviz_store import webvizstore
from webviz_config import WebvizContainerABC

from .._datainput.inplace_volumes import extract_volumes
from .._abbreviations import VOLUME_TERMINOLOGY


class InplaceVolumes(WebvizContainerABC):
    """### InplaceVolumes

This container visualizes inplace volumetrics results from
FMU ensembles.

Input can be given either as aggregated csv files for volumes or or as an ensemble name
defined in *container_settings* and volumetric csv files stored per realizations.

#### Volumetric input

The volumetric csv files must follow FMU standards.
[Example csv file](
https://github.com/equinor/webviz-subsurface-testdata/blob/master/aggregated_data/volumes.csv)

The columns: *ZONE*, *REGION*, *FACIES*, *LICENSE* and *SOURCE* will be used as available
filters if present. (*SOURCE* is relevant if calculations are done for multiple grids).

Remaining columns are seen as volumetric responses. Any names are allowed,
but the following responses are given more descriptive names automatically:

- **BULK_OIL**: Bulk Volume (Oil)
- **NET_OIL**: Net Volume (Oil)
- **PORE_OIL**: Pore Volume (Oil)
- **HCPV_OIL**: Hydro Carbon Pore Volume (Oil)
- **STOIIP_OIL**: Stock Tank Oil Initially In Place
- **BULK_GAS**: Bulk Volume (Gas)
- **NET_GAS**: Net Volume (Gas)
- **PORV_GAS**: Pore Volume (Gas)
- **HCPV_GAS**: Hydro Carbon Pore Volume (Gas)
- **GIIP_GAS**: Gas Initially In Place
- **RECOVERABLE_OIL**: Recoverable Volume (Oil)
- **RECOVERABLE_GAS**: Recoverable Volume (Gas)

* `csvfile`: Aggregated csvfile with 'REAL', 'ENSEMBLE' and 'SOURCE' columns
* `ensembles`: Which ensembles in `shared_settings` to visualize.
* `volfiles`:  Key/value pair of csv files E.g. (geogrid: geogrid--oil.csv)
* `volfolder`: Optional local folder for csv files
* `response`: Optional initial visualized volume response

"""

    TABLE_STATISTICS = [
        "response",
        "group",
        "mean",
        "stddev",
        "minimum",
        "p90",
        "p10",
        "maximum",
    ]

    def __init__(
        self,
        app,
        csvfile: Path = None,
        ensembles: list = None,
        volfiles: dict = None,
        volfolder: str = "share/results/volumes",
        response: str = "STOIIP_OIL",
    ):
        self.csvfile = csvfile if csvfile else None
        if csvfile and ensembles:
            raise ValueError(
                'Incorrent arguments. Either provide a "csvfile" or "ensembles" and "volfiles"'
            )
        if csvfile:
            self.volumes = read_csv(csvfile)

        elif ensembles and volfiles:
            self.ens_paths = {
                ens: app.webviz_settings["shared_settings"]["scratch_ensembles"][ens]
                for ens in ensembles
            }
            self.volfiles = volfiles
            self.volfolder = volfolder
            self.volumes = extract_volumes(
                self.ens_paths, self.volfolder, self.volfiles
            )

        else:
            raise ValueError(
                'Incorrent arguments. Either provide a "csvfile" or "ensembles" and "volfiles"'
            )

        self.initial_response = response
        self.uid = uuid4()
        self.selectors_id = {x: str(uuid4()) for x in self.selectors}
        self.plotly_theme = app.webviz_settings["plotly_theme"]
        self.set_callbacks(app)

    def ids(self, element):
        """Generate unique id for dom element"""
        return f"{element}-id-{self.uid}"

    @property
    def tour_steps(self):
        return [
            {
                "id": self.ids("layout"),
                "content": ("Dashboard displaying in place volumetric results. "),
            },
            {
                "id": self.ids("graph"),
                "content": (
                    "Chart showing results for the current selection. "
                    "Different charts and options can be selected from the menu above."
                ),
            },
            {
                "id": self.ids("table"),
                "content": (
                    "The table shows statistics for the current active selection. "
                    "Rows can be filtered by searching, and sorted by "
                    "clicking on a column header."
                ),
            },
            {
                "id": self.ids("response"),
                "content": "Select the volumetric calculation to display.",
            },
            {
                "id": self.ids("plot-type"),
                "content": (
                    "Controls the type of the visualized chart. "
                    "Per realization shows bars per realization, "
                    "while the boxplot shows the range per sensitivity."
                ),
            },
            {
                "id": self.ids("group"),
                "content": ("Allows grouping of results on a given category."),
            },
            {
                "id": self.ids("filters"),
                "content": (
                    "Filter on different combinations of e.g. zones, facies and regions "
                    "(The options will vary dependent on what was included "
                    "in the calculation.)"
                ),
            },
        ]

    def add_webvizstore(self):
        return (
            [(read_csv, [{"csv_file": self.csvfile}])]
            if self.csvfile
            else [
                (
                    extract_volumes,
                    [
                        {
                            "ensemble_paths": self.ens_paths,
                            "volfolder": self.volfolder,
                            "volfiles": self.volfiles,
                        }
                    ],
                )
            ]
        )

    @property
    def vol_columns(self):
        """List of all columns in dataframe"""
        return list(self.volumes.columns)

    @property
    def all_selectors(self):
        """List of all possible selectors"""
        return ["SOURCE", "ENSEMBLE", "ZONE", "REGION", "FACIES", "LICENSE"]

    @property
    def plot_types(self):
        """List of available plots"""
        return ["Histogram", "Per realization", "Box plot"]

    @property
    def selectors(self):
        """List of available selector columns in dframe"""
        return [x for x in self.all_selectors if x in self.vol_columns]

    @property
    def responses(self):
        """List of available volume responses in dframe"""
        return [x for x in self.vol_columns if x not in self.selectors and x != "REAL"]

    @property
    def vol_callback_inputs(self):
        """Returns all Dash inputs for selecting and filtering volumes
        The number of inputs will vary depending on the available
        selector columns in the volumes dataframe
        """
        inputs = []
        inputs.append(Input(self.ids("response"), "value"))
        inputs.append(Input(self.ids("plot-type"), "value"))
        inputs.append(Input(self.ids("group"), "value"))
        for selector in self.selectors:
            inputs.append(Input(self.selectors_id[selector], "value"))
        return inputs

    @property
    def selector_dropdowns(self):
        """Makes dropdowns for each selector.
        Args:
            dframe - Volumetrics Dataframe
            selectors - List of selector columns
        Return:
            dcc.Dropdown objects
        """
        dropdowns = []
        for selector in self.selectors:
            elements = list(self.volumes[selector].unique())
            multi = True

            if selector in ["ENSEMBLE", "SOURCE"]:
                value = elements[0]
            else:
                value = elements

            dropdowns.append(
                html.Div(
                    children=[
                        html.Details(
                            open=True,
                            children=[
                                html.Summary(selector.lower().capitalize()),
                                dcc.Dropdown(
                                    id=self.selectors_id[selector],
                                    options=[
                                        {"label": i, "value": i} for i in elements
                                    ],
                                    value=value,
                                    multi=multi,
                                    clearable=False,
                                ),
                            ],
                        )
                    ]
                )
            )
        return dropdowns

    @property
    def style_plot_options(self):
        """Simple grid layout for the selector row"""
        return {
            "display": "grid",
            "align-content": "space-around",
            "justify-content": "space-between",
            "grid-template-columns": "2fr 1fr 1fr 1fr",
        }

    @property
    def style_layout(self):
        """Simple grid layout for the main elements"""
        return {
            "display": "grid",
            "align-content": "space-around",
            "justify-content": "space-between",
            "grid-template-columns": "5fr 1fr",
        }

    @property
    def plot_options_layout(self):
        """Row layout of dropdowns for plot options"""
        return html.Div(
            style=self.style_plot_options,
            children=[
                html.Div(
                    children=html.Label(
                        children=[
                            html.Span("Response:", style={"font-weight": "bold"}),
                            dcc.Dropdown(
                                id=self.ids("response"),
                                options=[
                                    {"label": VOLUME_TERMINOLOGY.get(i, i), "value": i,}
                                    for i in self.responses
                                ],
                                value=self.initial_response
                                if self.initial_response in self.responses
                                else self.responses[0],
                                clearable=False,
                            ),
                        ]
                    )
                ),
                html.Div(
                    children=html.Label(
                        children=[
                            html.Span("Plot type:", style={"font-weight": "bold"}),
                            dcc.Dropdown(
                                id=self.ids("plot-type"),
                                options=[
                                    {"label": i, "value": i} for i in self.plot_types
                                ],
                                value="Per realization",
                                clearable=False,
                            ),
                        ]
                    )
                ),
                html.Div(
                    children=html.Label(
                        children=[
                            html.Span("Group by:", style={"font-weight": "bold"}),
                            dcc.Dropdown(
                                id=self.ids("group"),
                                options=[
                                    {"label": i.lower().capitalize(), "value": i}
                                    for i in self.selectors
                                ],
                                value=None,
                                placeholder="Not grouped",
                            ),
                        ]
                    )
                ),
            ],
        )

    @property
    def layout(self):
        """Main layout"""
        return html.Div(
            id=self.ids("layout"),
            children=[
                html.Div(
                    style=self.style_layout,
                    children=[
                        html.Div(
                            children=[
                                self.plot_options_layout,
                                html.Div(
                                    style={"height": 400},
                                    children=wcc.Graph(id=self.ids("graph")),
                                ),
                                html.Div(
                                    dash_table.DataTable(
                                        id=self.ids("table"),
                                        columns=[
                                            {"name": i, "id": i}
                                            for i in InplaceVolumes.TABLE_STATISTICS
                                        ],
                                    )
                                ),
                            ]
                        ),
                        html.Div(
                            children=[
                                html.P("Filters:", style={"font-weight": "bold"}),
                                html.Div(
                                    id=self.ids("filters"),
                                    children=self.selector_dropdowns,
                                ),
                            ]
                        ),
                    ],
                )
            ],
        )

    def set_callbacks(self, app):
        @app.callback(
            [Output(self.ids("graph"), "figure"), Output(self.ids("table"), "data")],
            self.vol_callback_inputs,
        )
        def _render_vol_chart(*args):
            """Renders a volume visualization either as a Plotly Graph or
            as a Dash table object.
            The arguments are given by the vol_callback_inputs property
            Args:
                response: The volumetrics response to plot
                plot_type: The type of graph/table to plot
                group: The selector to group the data by
                selections: Active values from the selector columns
            Return:
                Plotly Graph/dash_table.DataTable
            """
            response = args[0]
            plot_type = args[1]
            group = args[2]
            selections = args[3:]
            data = self.volumes
            data = filter_dataframe(data, self.selectors, selections)

            # If not grouped make one trace
            if not group:
                dframe = data.groupby("REAL").sum().reset_index()
                plot_traces = [plot_data(plot_type, dframe, response, "Total")]
                table = [plot_table(dframe, response, "Total")]
            # Else make one trace for each group member
            else:
                plot_traces = []
                table = []
                for name, vol_group_df in data.groupby(group):
                    dframe = vol_group_df.groupby("REAL").sum().reset_index()
                    trace = plot_data(plot_type, dframe, response, name)
                    if trace is not None:
                        plot_traces.append(trace)
                        table.append(plot_table(dframe, response, name))

            # Else make a graph object
            return (
                {
                    "data": plot_traces,
                    "layout": plot_layout(plot_type, response, theme=self.plotly_theme),
                },
                table,
            )

        @app.callback(
            [
                Output(self.selectors_id["ENSEMBLE"], "multi"),
                Output(self.selectors_id["ENSEMBLE"], "value"),
            ],
            [Input(self.ids("group"), "value")],
        )
        def _set_iteration_selector(group_by):
            """If iteration is selected as group by set the iteration
            selector to allow multiple selections, else use single selection
            """
            if group_by == "ENSEMBLE":
                return True, list(self.volumes["ENSEMBLE"].unique())

            return False, list(self.volumes["ENSEMBLE"].unique())[0]

        if "SOURCE" in self.selectors:

            @app.callback(
                [
                    Output(self.selectors_id["SOURCE"], "multi"),
                    Output(self.selectors_id["SOURCE"], "value"),
                ],
                [Input(self.ids("group"), "value")],
            )
            def _set_source_selector(group_by):
                """If iteration is selected as group by set the iteration
                selector to allow multiple selections, else use single selection
                """

                if group_by == "SOURCE" and "SOURCE" in self.selectors:
                    return True, list(self.volumes["SOURCE"].unique())

                return False, list(self.volumes["SOURCE"].unique())[0]


@CACHE.memoize(timeout=CACHE.TIMEOUT)
def plot_data(plot_type, dframe, response, name):
    values = dframe[response]

    if plot_type == "Histogram":
        if values.nunique() == 1:
            values = values[0]
        output = {"x": values, "type": "histogram", "name": name}
    elif plot_type == "Box plot":
        output = {"y": values, "name": name, "type": "box"}
    elif plot_type == "Per realization":
        output = {"y": values, "x": dframe["REAL"], "name": name, "type": "bar"}
    else:
        output = None

    return output


@CACHE.memoize(timeout=CACHE.TIMEOUT)
def plot_table(dframe, response, name):
    values = dframe[response]
    try:
        output = {
            "response": VOLUME_TERMINOLOGY.get(response, response),
            "group": str(name),
            "minimum": f"{values.min():.2e}",
            "maximum": f"{values.max():.2e}",
            "mean": f"{values.mean():.2e}",
            "stddev": f"{values.std():.2e}",
            "p10": f"{np.percentile(values, 90):.2e}",
            "p90": f"{np.percentile(values, 10):.2e}",
        }
    except KeyError:
        output = None

    return output


@CACHE.memoize(timeout=CACHE.TIMEOUT)
def plot_layout(plot_type, response, theme):
    layout = theme["layout"]
    if plot_type == "Histogram":
<<<<<<< HEAD
        layout.update(
            {
                "barmode": "overlay",
                "bargap": 0.01,
                "bargroupgap": 0.2,
                "xaxis": {"title": InplaceVolumes.RESPONSES.get(response, response)},
                "yaxis": {"title": "Count"},
            }
        )
    elif plot_type == "Box Plot":
        layout.update(
            {"yaxis": {"title": InplaceVolumes.RESPONSES.get(response, response)}}
        )
    else:
        layout.update(
            {
                "margin": {"l": 40, "r": 40, "b": 30, "t": 10},
                "yaxis": {"title": InplaceVolumes.RESPONSES.get(response, response)},
                "xaxis": {"title": "Realization"},
            }
        )
    layout.update({"height": 400})
    return layout
=======
        output = {
            "barmode": "overlay",
            "bargap": 0.01,
            "bargroupgap": 0.2,
            "xaxis": {"title": VOLUME_TERMINOLOGY.get(response, response)},
            "yaxis": {"title": "Count"},
        }
    elif plot_type == "Box plot":
        output = {"yaxis": {"title": VOLUME_TERMINOLOGY.get(response, response)}}
    else:
        output = {
            "margin": {"l": 40, "r": 40, "b": 30, "t": 10},
            "yaxis": {"title": VOLUME_TERMINOLOGY.get(response, response)},
            "xaxis": {"title": "Realization"},
        }
    output["height"] = 400
    output["colorway"] = colors
    return output
>>>>>>> e08b4dfb


@CACHE.memoize(timeout=CACHE.TIMEOUT)
def filter_dataframe(dframe, columns, column_values):
    df = dframe.copy()
    if not isinstance(columns, list):
        columns = [columns]
    for filt, col in zip(column_values, columns):
        if isinstance(filt, list):
            df = df.loc[df[col].isin(filt)]
        else:
            df = df.loc[df[col] == filt]
    return df


@CACHE.memoize(timeout=CACHE.TIMEOUT)
@webvizstore
def read_csv(csv_file) -> pd.DataFrame:
    return pd.read_csv(csv_file, index_col=None)<|MERGE_RESOLUTION|>--- conflicted
+++ resolved
@@ -504,51 +504,30 @@
 @CACHE.memoize(timeout=CACHE.TIMEOUT)
 def plot_layout(plot_type, response, theme):
     layout = theme["layout"]
+    layout["height"] = 400
     if plot_type == "Histogram":
-<<<<<<< HEAD
         layout.update(
             {
                 "barmode": "overlay",
                 "bargap": 0.01,
                 "bargroupgap": 0.2,
-                "xaxis": {"title": InplaceVolumes.RESPONSES.get(response, response)},
+                "xaxis": {"title": VOLUME_TERMINOLOGY.get(response, response)},
                 "yaxis": {"title": "Count"},
             }
         )
-    elif plot_type == "Box Plot":
-        layout.update(
-            {"yaxis": {"title": InplaceVolumes.RESPONSES.get(response, response)}}
-        )
+    elif plot_type == "Box plot":
+        layout.update({"yaxis": {"title": VOLUME_TERMINOLOGY.get(response, response)}})
     else:
         layout.update(
             {
                 "margin": {"l": 40, "r": 40, "b": 30, "t": 10},
-                "yaxis": {"title": InplaceVolumes.RESPONSES.get(response, response)},
+                "yaxis": {"title": VOLUME_TERMINOLOGY.get(response, response)},
                 "xaxis": {"title": "Realization"},
             }
         )
-    layout.update({"height": 400})
-    return layout
-=======
-        output = {
-            "barmode": "overlay",
-            "bargap": 0.01,
-            "bargroupgap": 0.2,
-            "xaxis": {"title": VOLUME_TERMINOLOGY.get(response, response)},
-            "yaxis": {"title": "Count"},
-        }
-    elif plot_type == "Box plot":
-        output = {"yaxis": {"title": VOLUME_TERMINOLOGY.get(response, response)}}
-    else:
-        output = {
-            "margin": {"l": 40, "r": 40, "b": 30, "t": 10},
-            "yaxis": {"title": VOLUME_TERMINOLOGY.get(response, response)},
-            "xaxis": {"title": "Realization"},
-        }
-    output["height"] = 400
-    output["colorway"] = colors
+
+    # output["colorway"] = colors
     return output
->>>>>>> e08b4dfb
 
 
 @CACHE.memoize(timeout=CACHE.TIMEOUT)
