from uuid import uuid4

import numpy as np
import pandas as pd
import dash_html_components as html
import dash_core_components as dcc
import webviz_core_components as wcc
from dash.dependencies import Input, Output
from webviz_config.webviz_store import webvizstore
from webviz_config.common_cache import CACHE
from webviz_config import WebvizContainerABC

from .._datainput.fmu_input import scratch_ensemble


class Widgets:
    @staticmethod
    def dropdown_from_dict(dom_id, dictionary):
        return dcc.Dropdown(
            id=dom_id,
            options=[{"label": k, "value": v} for k, v in dictionary.items()],
            value=list(dictionary.values())[0],
            clearable=False,
        )


class ParameterCorrelation(WebvizContainerABC):
    """### Parameter correlation

This container shows parameter correlation using a correlation matrix,
and scatter plot for any given pair of parameters.

* `ensembles`: Which ensembles in `shared_settings` to visualize.
* `drop_constants`: Drop constant parameters
"""

    def __init__(self, app, ensembles, drop_constants: bool = True):

        self.ensembles = {
            ens: app.webviz_settings["shared_settings"]["scratch_ensembles"][ens]
            for ens in ensembles
        }
        self.drop_constants = drop_constants
<<<<<<< HEAD
        self.uid = f"{uuid4()}"
        self.p1_drop_id = f"p1-dropd-{self.uid}"
        self.p2_drop_id = f"p2-dropd-{self.uid}"
        self.scatter_id = f"scatter-id-{self.uid}"
        self.scatter_color_id = f"scatter-color-id-{self.uid}"
        self.scatter_size_id = f"scatter-size-id-{self.uid}"
        self.matrix_id = f"chart-id-{self.uid}"
        self.ens_matrix_id = f"ens-matrix-id-{self.uid}"
        self.ens_p1_id = f"ens-p1-id-{self.uid}"
        self.ens_p2_id = f"ens-p2-id-{self.uid}"
        self.density_id = f"density-id-{self.uid}"
        self.plotly_theme = app.webviz_settings["plotly_theme"]

=======
        self.uid = uuid4()
>>>>>>> e65173a9
        self.set_callbacks(app)

    def ids(self, element):
        """Generate unique id for dom element"""
        return f"{element}-id-{self.uid}"

    @property
    def p_cols(self):
        dfs = [
            get_corr_data(ens, self.drop_constants) for ens in self.ensembles.values()
        ]
        return sorted(list(pd.concat(dfs).columns))

    @property
    def matrix_plot(self):
        return html.Div(
            style={"height": "400px"},
            children=wcc.Graph(
                id=self.ids("matrix"),
                clickData={"points": [{"x": self.p_cols[0], "y": self.p_cols[0]}]},
            ),
        )

    @property
    def control_div(self):
        return html.Div(
            style={"padding-top": 10},
            children=[
                html.Div(
                    children=[
                        html.Label(
                            "Set ensemble in all plots:", style={"font-weight": "bold"}
                        ),
                        html.Div(
                            style={
                                "padding-bottom": 20,
                                "display": "grid",
                                "grid-template-columns": "1fr 4fr",
                            },
                            children=[
                                Widgets.dropdown_from_dict(
                                    self.ids("ensemble-all"), self.ensembles
                                )
                            ],
                        ),
                        html.Label(
                            "Parameter horisontal axis:", style={"font-weight": "bold"}
                        ),
                        html.Div(
                            style={
                                "padding-bottom": 20,
                                "display": "grid",
                                "grid-template-columns": "4fr 1fr",
                            },
                            children=[
                                dcc.Dropdown(
                                    id=self.ids("parameter1"),
                                    options=[
                                        {"label": p, "value": p} for p in self.p_cols
                                    ],
                                    value=self.p_cols[0],
                                    clearable=False,
                                ),
                                Widgets.dropdown_from_dict(
                                    self.ids("ensemble-1"), self.ensembles
                                ),
                            ],
                        ),
                        html.Label(
                            "Parameter vertical axis:", style={"font-weight": "bold"}
                        ),
                        html.Div(
                            style={
                                "padding-bottom": 20,
                                "display": "grid",
                                "grid-template-columns": "4fr 1fr",
                            },
                            children=[
                                dcc.Dropdown(
                                    id=self.ids("parameter2"),
                                    options=[
                                        {"label": p, "value": p} for p in self.p_cols
                                    ],
                                    value=self.p_cols[0],
                                    clearable=False,
                                ),
                                Widgets.dropdown_from_dict(
                                    self.ids("ensemble-2"), self.ensembles
                                ),
                            ],
                        ),
                        html.Label("Color scatter by:", style={"font-weight": "bold"}),
                        dcc.Dropdown(
                            id=self.ids("scatter-color"),
                            options=[{"label": p, "value": p} for p in self.p_cols],
                        ),
                    ]
                ),
                html.Div(
                    style={"padding-top": 20,},
                    children=[
<<<<<<< HEAD
                        html.Label("Show density plot:", style={"font-weight": "bold"}),
                        # ToggleSwitch module attribute in dash-daq is set at runtime
                        # pylint: disable=no-member, not-callable
                        daq.ToggleSwitch(id=self.density_id, value=False),
=======
                        dcc.Checklist(
                            id=self.ids("density"),
                            options=[
                                {
                                    "label": "Show scatterplot density",
                                    "value": "density",
                                }
                            ],
                        ),
>>>>>>> e65173a9
                    ],
                ),
            ],
        )

    @property
    def layout(self):
        return html.Div(
            children=[
                html.Div(
                    style={"display": "grid", "grid-template-columns": "3fr 2fr"},
                    children=[html.Div(children=[self.matrix_plot]), self.control_div],
                ),
                html.Div(
                    style={"display": "grid", "grid-template-columns": "3fr 2fr"},
                    children=wcc.Graph(id=self.ids("scatter")),
                ),
            ]
        )

    def set_callbacks(self, app):
        @app.callback(
            Output(self.ids("matrix"), "figure"),
            [
                Input(self.ids("ensemble-all"), "value"),
                Input(self.ids("parameter1"), "value"),
                Input(self.ids("parameter2"), "value"),
            ],
        )
        def _update_matrix(ens, param1, param2):
            """Renders correlation matrix.
            Currently also re-renders matrix to update currently
            selected cell. This is not optimal, but hard to prevent
            as an Output object only can have one callback attached,
            and it is not possible to assign callbacks to individual
            elements of a Plotly graph object
            """
            fig = render_matrix(
                ens, theme=self.plotly_theme, drop_constants=self.drop_constants
            )
            # Finds index of the currently selected cell
            x_index = list(fig["data"][0]["x"]).index(param1)
            y_index = list(fig["data"][0]["y"]).index(param2)
            # Adds a shape to highlight the selected cell
            shape = [
                {
                    "xref": "x",
                    "yref": "y",
                    "x0": x_index - 0.5,
                    "y0": y_index - 0.5,
                    "x1": x_index + 0.5,
                    "y1": y_index + 0.5,
                    "type": "rect",
                    "line": {"color": "black"},
                }
            ]
            fig["layout"]["shapes"] = shape
            return fig

        @app.callback(
            Output(self.ids("scatter"), "figure"),
            [
                Input(self.ids("ensemble-1"), "value"),
                Input(self.ids("parameter1"), "value"),
                Input(self.ids("ensemble-2"), "value"),
                Input(self.ids("parameter2"), "value"),
                Input(self.ids("scatter-color"), "value"),
                Input(self.ids("density"), "value"),
            ],
        )
        def _update_scatter(ens1, param1, ens2, param2, color, density):
            return render_scatter(
                ens1, param1, ens2, param2, color, density, self.plotly_theme
            )

        @app.callback(
            [
                Output(self.ids("parameter1"), "value"),
                Output(self.ids("parameter2"), "value"),
                Output(self.ids("ensemble-1"), "value"),
                Output(self.ids("ensemble-2"), "value"),
            ],
            [
                Input(self.ids("matrix"), "clickData"),
                Input(self.ids("ensemble-all"), "value"),
            ],
        )
        def _update_from_click(cell_data, ens):
            try:
                points = cell_data["points"][0]
            # TypeError is returned if no cells are clicked
            except TypeError:
                return [None for i in range(4)]

            return [points["x"], points["y"], ens, ens]

    def add_webvizstore(self):
        return [
            ([get_parameters, [{"ensemble_path": v} for v in self.ensembles.values()]])
        ]


@CACHE.memoize(timeout=CACHE.TIMEOUT)
@webvizstore
def get_parameters(ensemble_path) -> pd.DataFrame:

    return (
        scratch_ensemble("", ensemble_path)
        .parameters.apply(pd.to_numeric, errors="coerce")
        .dropna(how="all", axis="columns")
    )


@CACHE.memoize(timeout=CACHE.TIMEOUT)
def render_scatter(ens1, x_col, ens2, y_col, color, density, theme):
    if ens1 == ens2:
        real_text = [f"Realization:{r}" for r in get_parameters(ens1)["REAL"]]
    else:
        real_text = [f"Realization:{r}(x)" for r in get_parameters(ens2)["REAL"]]

    x = get_parameters(ens1)[x_col]
    y = get_parameters(ens2)[y_col]
    color = get_parameters(ens1)[color] if color else None
    data = []
    data.append(
        {
            "x": x,
            "y": y,
            "marker": {"color": color},
            "text": real_text,
            "type": "scatter",
            "mode": "markers",
            "showlegend": False,
        }
    )
    data.append({"x": x, "type": "histogram", "yaxis": "y2", "showlegend": False})
    data.append({"y": y, "type": "histogram", "xaxis": "x2", "showlegend": False})
    if density:
        data.append(
            {
                "x": x,
                "y": y,
                "hoverinfo": "none",
                "autocolorscale": False,
                "showlegend": False,
                "colorscale": [
                    [0, "rgb(255,255,255)"],
                    [0.125, "rgb(37, 52, 148)"],
                    [0.25, "rgb(34, 94, 168)"],
                    [0.375, "rgb(29, 145, 192)"],
                    [0.5, "rgb(65, 182, 196)"],
                    [0.625, "rgb(127, 205, 187)"],
                    [0.75, "rgb(199, 233, 180)"],
                    [0.875, "rgb(237, 248, 217)"],
                    [1, "rgb(255, 255, 217)"],
                ],
                "contours": {
                    "coloring": "fill",
                    "showlines": True,
                    "size": 5,
                    "start": 5,
                },
                "name": "density",
                "ncontours": 20,
                "reversescale": False,
                "showscale": False,
                "type": "histogram2dcontour",
            }
        )
    layout = {
        "margin": {"t": 20, "b": 50, "l": 200, "r": 200},
        "bargap": 0.05,
        "colorway": theme["layout"]["colorway"],
        "xaxis": {
            "title": x_col,
            "domain": [0, 0.85],
            "showgrid": False,
            "showline": False,
            "zeroline": False,
            "showlegend": False,
        },
        "xaxis2": {
            "domain": [0.85, 1],
            "showgrid": False,
            "showline": False,
            "zeroline": False,
            "showticklabels": False,
        },
        "yaxis": {
            "title": y_col,
            "domain": [0, 0.85],
            "showgrid": False,
            "zeroline": False,
        },
        "yaxis2": {
            "domain": [0.85, 1],
            "showgrid": False,
            "zeroline": False,
            "showticklabels": False,
            "showline": False,
        },
    }

    return {"data": data, "layout": layout}


@CACHE.memoize(timeout=CACHE.TIMEOUT)
def get_corr_data(ensemble_path, drop_constants=True):
    """
    if drop_constants:
    .dropna() removes undefined entries in correlation matrix after
    it is calculated. Correlations between constants yield nan values since
    they are undefined.
    Passing tuple or list to drop on multiple axes is deprecated since
    version 0.23.0. Therefor split in 2x .dropnan()
    """
    data = get_parameters(ensemble_path)

    return (
        data.corr()
        if not drop_constants
        else data.corr()
        .dropna(axis="index", how="all")
        .dropna(axis="columns", how="all")
    )


@CACHE.memoize(timeout=CACHE.TIMEOUT)
<<<<<<< HEAD
def render_matrix(ensemble_path, theme, drop_constants=True):
    corr_data = get_corr_data(ensemble_path, drop_constants)

=======
def render_matrix(ensemble_path, drop_constants=True):
    corrdf = get_corr_data(ensemble_path, drop_constants)
    # pylint: disable=no-member
    corrdf = corrdf.mask(np.tril(np.ones(corrdf.shape)).astype(np.bool))
>>>>>>> e65173a9
    data = {
        "type": "heatmap",
        "x": corrdf.columns,
        "y": corrdf.columns,
        "z": list(corrdf.values),
        "zmin": -1,
        "zmax": 1,
        "colorscale": theme["layout"]["colorscale"]["sequential"],
    }
    layout = {
        "paper_bgcolor": "rgba(0,0,0,0)",
        "plot_bgcolor": "rgba(0,0,0,0)",
        "margin": {"t": 50, "b": 50},
        "xaxis": {"ticks": "", "showticklabels": False, "showgrid": False,},
        "yaxis": {"ticks": "", "showticklabels": False, "showgrid": False,},
    }

    return {"data": [data], "layout": layout}<|MERGE_RESOLUTION|>--- conflicted
+++ resolved
@@ -41,23 +41,9 @@
             for ens in ensembles
         }
         self.drop_constants = drop_constants
-<<<<<<< HEAD
-        self.uid = f"{uuid4()}"
-        self.p1_drop_id = f"p1-dropd-{self.uid}"
-        self.p2_drop_id = f"p2-dropd-{self.uid}"
-        self.scatter_id = f"scatter-id-{self.uid}"
-        self.scatter_color_id = f"scatter-color-id-{self.uid}"
-        self.scatter_size_id = f"scatter-size-id-{self.uid}"
-        self.matrix_id = f"chart-id-{self.uid}"
-        self.ens_matrix_id = f"ens-matrix-id-{self.uid}"
-        self.ens_p1_id = f"ens-p1-id-{self.uid}"
-        self.ens_p2_id = f"ens-p2-id-{self.uid}"
-        self.density_id = f"density-id-{self.uid}"
         self.plotly_theme = app.webviz_settings["plotly_theme"]
 
-=======
         self.uid = uuid4()
->>>>>>> e65173a9
         self.set_callbacks(app)
 
     def ids(self, element):
@@ -159,12 +145,6 @@
                 html.Div(
                     style={"padding-top": 20,},
                     children=[
-<<<<<<< HEAD
-                        html.Label("Show density plot:", style={"font-weight": "bold"}),
-                        # ToggleSwitch module attribute in dash-daq is set at runtime
-                        # pylint: disable=no-member, not-callable
-                        daq.ToggleSwitch(id=self.density_id, value=False),
-=======
                         dcc.Checklist(
                             id=self.ids("density"),
                             options=[
@@ -174,7 +154,6 @@
                                 }
                             ],
                         ),
->>>>>>> e65173a9
                     ],
                 ),
             ],
@@ -403,16 +382,11 @@
 
 
 @CACHE.memoize(timeout=CACHE.TIMEOUT)
-<<<<<<< HEAD
-def render_matrix(ensemble_path, theme, drop_constants=True):
-    corr_data = get_corr_data(ensemble_path, drop_constants)
-
-=======
 def render_matrix(ensemble_path, drop_constants=True):
     corrdf = get_corr_data(ensemble_path, drop_constants)
     # pylint: disable=no-member
     corrdf = corrdf.mask(np.tril(np.ones(corrdf.shape)).astype(np.bool))
->>>>>>> e65173a9
+
     data = {
         "type": "heatmap",
         "x": corrdf.columns,
