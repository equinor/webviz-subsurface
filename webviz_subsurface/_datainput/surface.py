--- conflicted
+++ resolved
@@ -5,20 +5,6 @@
 import base64
 from PIL import Image
 import io
-<<<<<<< HEAD
-=======
-'''
-image = base64.b64decode('base64Image')
-
-img = Image.open(io.BytesIO(image))
-width, height = img.size
-
-# Should increase imageScale?
-return width*height >= 300*300
-'''
-
-
->>>>>>> 71194f24
 
 @CACHE.memoize(timeout=CACHE.TIMEOUT)
 def load_surface(surface_path):
