import xtgeo

from webviz_config.common_cache import CACHE


@CACHE.memoize(timeout=CACHE.TIMEOUT)
def load_well(well_path):
    return xtgeo.Well(well_path)


@CACHE.memoize(timeout=CACHE.TIMEOUT)
def make_well_layer(well, name="well", zmin=0):
    """Make LayeredMap well polyline"""
    well.dataframe = well.dataframe[well.dataframe["Z_TVDSS"] > zmin]
    positions = well.dataframe[["X_UTME", "Y_UTMN"]].values
    return {
        "name": name,
        "checked": True,
        "base_layer": False,
        "data": [
            {
                "type": "polyline",
                "color": "black",
                "positions": positions,
                "tooltip": name,
            }
        ],
    }


@CACHE.memoize(timeout=CACHE.TIMEOUT)
def make_well_layers(wellfiles, zmin=0, max_points=100):
    """Make layeredmap wells layer"""
    data = []
    for wellfile in wellfiles:
        try:
            well = load_well(wellfile)
        except ValueError:
            continue
        well.dataframe = well.dataframe[well.dataframe["Z_TVDSS"] > zmin]
        while len(well.dataframe.values) > max_points:
            well.downsample()
        positions = well.dataframe[["X_UTME", "Y_UTMN"]].values
        data.append(
            {
                "type": "polyline",
                "color": "black",
                "positions": positions,
                "tooltip": well.name,
            }
        )
    return {"name": "Wells", "checked": True, "base_layer": False, "data": data}


@CACHE.memoize(timeout=CACHE.TIMEOUT)
def get_well_layers(
    wells, planned_wells, surface_name, surface, dropdown_file,
):
    """ Make circles around well in layered map view
    Args:
        wells: dictionary of  type {wellfile: xtgeo.Well(wellfile)}
        planned_wells: dictionary of type {wellfile: xtgeo.Well(wellfile)}
        surface_name: Name of surface
        surface: xtgeo surface
        dropdown_well: A well file from dropdown value
    Returns:
        List of well layers with data for well circles and trajectory
     """
    data = []
    planned_data = []
    dropdown_well = (
        wells[dropdown_file] if dropdown_file in wells else planned_wells[dropdown_file]
    )
    dropdown_well_df = dropdown_well.dataframe[dropdown_well.dataframe["Z_TVDSS"] > 0]
    positions = dropdown_well_df[["X_UTME", "Y_UTMN"]].values
    dropdown_data = [
        {
            "type": "polyline",
            "color": "rgba(0,255,255,1)",
            "positions": positions,
            "tooltip": dropdown_well.wellname + " trajectory",
        }
    ]
    for wellfile, well in wells.items():
<<<<<<< HEAD
        color = "rgba(0,255,255,1)" if wellfile == dropdown_file else "rgba(0,255,0,1)"
        append_well_to_data(data, well, surface, color)
    for wellfile, well in planned_wells.items():
        color = (
            "rgba(0,255,255,1)" if wellfile == dropdown_file else "rgba(224,224,224,1)"
        )
        append_well_to_data(planned_data, well, surface, color)
=======
        color = "rgba(0,255,255,1)" if wellfile == dropdown_file \
        else "rgba(0,255,0,1)"
        append_well_to_data(data, well, wellfile, surface, color)
    for wellfile, well in planned_wells.items():
        color = "rgba(0,255,255,1)" if wellfile == dropdown_file \
        else "rgba(224,224,224,1)"
        append_well_to_data(planned_data, well, wellfile, surface, color)
>>>>>>> 6e1906f8
    return [
        {
            "name": "Wells",
            "checked": True,
            "baseLayer": False,
            "data": data,
            "id": surface_name + "-wells",
            "action": "add",
        },
        {
            "name": "Planned wells",
            "checked": True,
            "baselayer": False,
            "data": planned_data,
            "id": surface_name + "-planned-wells",
            "action": "add",
        },
        {
            "name": dropdown_well.wellname + "-trajectory",
            "checked": True,
            "baseLayer": False,
            "data": dropdown_data,
            "action": "add",
            "id": surface_name + "-well-trajectory",
        },
    ]

<<<<<<< HEAD

def append_well_to_data(data, well, surface, color):
=======
def append_well_to_data(data, well, wellfile, surface, color):
>>>>>>> 6e1906f8
    surface_picks = well.get_surface_picks(surface)
    if surface_picks is not None:
        surface_picks_df = surface_picks.dataframe
        coordinates = surface_picks_df[["X_UTME", "Y_UTMN"]].values
        for coord in coordinates:
<<<<<<< HEAD
            data.append(
                {
                    "type": "circle",
                    "center": coord,
                    "color": color,
                    "radius": 50,
                    "tooltip": well.wellname,
                }
            )
=======
            data.append({
                "type": "circle",
                "center": coord,
                "color": color,
                "radius": 50,
                "tooltip": well.wellname,
                "id": wellfile
            })
>>>>>>> 6e1906f8
<|MERGE_RESOLUTION|>--- conflicted
+++ resolved
@@ -62,7 +62,7 @@
         planned_wells: dictionary of type {wellfile: xtgeo.Well(wellfile)}
         surface_name: Name of surface
         surface: xtgeo surface
-        dropdown_well: A well file from dropdown value
+        dropdown_file: A well file from dropdown value
     Returns:
         List of well layers with data for well circles and trajectory
      """
@@ -82,15 +82,6 @@
         }
     ]
     for wellfile, well in wells.items():
-<<<<<<< HEAD
-        color = "rgba(0,255,255,1)" if wellfile == dropdown_file else "rgba(0,255,0,1)"
-        append_well_to_data(data, well, surface, color)
-    for wellfile, well in planned_wells.items():
-        color = (
-            "rgba(0,255,255,1)" if wellfile == dropdown_file else "rgba(224,224,224,1)"
-        )
-        append_well_to_data(planned_data, well, surface, color)
-=======
         color = "rgba(0,255,255,1)" if wellfile == dropdown_file \
         else "rgba(0,255,0,1)"
         append_well_to_data(data, well, wellfile, surface, color)
@@ -98,7 +89,6 @@
         color = "rgba(0,255,255,1)" if wellfile == dropdown_file \
         else "rgba(224,224,224,1)"
         append_well_to_data(planned_data, well, wellfile, surface, color)
->>>>>>> 6e1906f8
     return [
         {
             "name": "Wells",
@@ -126,28 +116,12 @@
         },
     ]
 
-<<<<<<< HEAD
-
-def append_well_to_data(data, well, surface, color):
-=======
 def append_well_to_data(data, well, wellfile, surface, color):
->>>>>>> 6e1906f8
     surface_picks = well.get_surface_picks(surface)
     if surface_picks is not None:
         surface_picks_df = surface_picks.dataframe
         coordinates = surface_picks_df[["X_UTME", "Y_UTMN"]].values
         for coord in coordinates:
-<<<<<<< HEAD
-            data.append(
-                {
-                    "type": "circle",
-                    "center": coord,
-                    "color": color,
-                    "radius": 50,
-                    "tooltip": well.wellname,
-                }
-            )
-=======
             data.append({
                 "type": "circle",
                 "center": coord,
@@ -155,5 +129,4 @@
                 "radius": 50,
                 "tooltip": well.wellname,
                 "id": wellfile
-            })
->>>>>>> 6e1906f8
+            })