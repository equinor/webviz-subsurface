--- conflicted
+++ resolved
@@ -22,18 +22,13 @@
         self.conditional_data = conditional_data
         self.well_attributes = well_attributes
     
-<<<<<<< HEAD
     def create_well(self, wellpath,surfacepaths):
-=======
-    def create_well(self, wellpath):
->>>>>>> f871a93a
         if not wellpath==None:
             well = xtgeo.Well(Path(wellpath))
             well_fence = well.get_fence_polyline(nextend=100, sampling=5)
             self.fence = well_fence
             well_df = well.dataframe
             well.create_relative_hlen()
-<<<<<<< HEAD
             zonation_points = find_zone_RHLEN(well_df,well.wellname,self.zonation_data)
             conditional_points = find_conditional_RHLEN(well_df,well.wellname,self.conditional_data)
             color_list = ["rgb(245,245,245)"]
@@ -41,9 +36,6 @@
                 color_list.append(self.surface_attributes[Path(sfc)]["color"])
             zonelog = plot_well_zonelog(well_df,color_list)
             self.well_attributes = {"well_df":well_df,"zonelog":zonelog,"zonation_points":zonation_points,"conditional_points":conditional_points}
-=======
-            self.well_attributes = {"well_df":well_df}
->>>>>>> f871a93a
 
     def get_plotly_well_data(self):
         if self.well_attributes ==None:
@@ -52,7 +44,6 @@
             data = [{"type": "line",
             "y": self.well_attributes["well_df"]["Z_TVDSS"],
             "x": self.well_attributes["well_df"]["R_HLEN"],
-<<<<<<< HEAD
             "name": "well",
             "line": {"width": 7, "color": "black"},
             "fillcolor": "black",
@@ -73,12 +64,6 @@
             return data
 
     def set_surface_lines(self, surfacepaths):
-=======
-            "name": "well"}]
-            return data
-                
-    def create_surface_lines(self, surfacepaths):
->>>>>>> f871a93a
         for sfc_path in surfacepaths:
             sfc = xtgeo.surface_from_file(Path(sfc_path), fformat="irap_binary")
             sfc_line = sfc.get_randomline(self.fence)
@@ -96,7 +81,6 @@
             self.surface_attributes[Path(sfc_path)]["error_line_add"] = de_line_add
             self.surface_attributes[Path(sfc_path)]["error_line_sub"] = de_line_sub               
 
-<<<<<<< HEAD
     def get_plotly_layout(self,surfacepaths:list):
         ymin, ymax = self.surfline_max_min_depth(surfacepaths)
         layout ={}
@@ -105,17 +89,6 @@
                 "yaxis":{
                     "title":"Depth (m)",
                     "range":[ymax,ymin],
-=======
-    def get_plotly_layout(self,surfac_paths):
-        layout ={}
-        y_min, y_max = self.surfline_max_min_depth(surfac_paths)
-        if self.well_attributes == None:
-
-            layout.update({
-                "yaxis":{
-                    "title":"Depth (m)",
-                    "range":[y_max,y_min],
->>>>>>> f871a93a
                 },
                 "xaxis": {
                     "title": "Distance from polyline",
@@ -125,7 +98,6 @@
                 "height": 830,
             })
         else:
-<<<<<<< HEAD
             x_well, y_well, x_well_max, y_width,x_width = find_where_it_crosses_well(self.well_attributes["well_df"],ymin,ymax)
             layout.update({
                 "yaxis":{
@@ -145,28 +117,6 @@
 
     def get_plotly_data(self, surface_paths:list, error_paths:list):
 
-=======
-            x_min, y_min, x_max = find_where_it_crosses_well(y_min, y_max, self.well_attributes['well_df'])
-            x_range = np.abs(x_max - x_min)
-            y_range = np.abs(y_max - y_min)
-            layout.update({
-                "yaxis": {
-                    "title": "Depth (m)",
-                    "range": [y_max + 0.15 * y_range, y_min - 0.15 * y_range],
-                },
-                "xaxis": {
-                    "title": "Distance from polyline",
-                    'range': [x_min - 0.15 * x_range, x_max + 0.15 * y_range]
-                },
-                "plot_bgcolor": 'rgb(233,233,233)',
-                "showlegend": False,
-                "height": 830,
-            })
-
-        return layout
-
-    def get_plotly_data(self, surface_paths:list):
->>>>>>> f871a93a
         min, max = self.surfline_max_min_depth(surface_paths)
         first_surf_line = self.surface_attributes[Path(surface_paths[0])]['surface_line']
         surface_tuples =[
@@ -206,7 +156,6 @@
             for sfc_path, _ in surface_tuples
         ]
 
-<<<<<<< HEAD
         data +=[
             {
                 'x':self.surface_attributes[Path(sfc_path)]['surface_line'][:,0],
@@ -226,9 +175,6 @@
         ]
         data+= self.get_plotly_well_data()
 
-=======
-        data+= self.get_plotly_well_data()
->>>>>>> f871a93a
         return data
 
 
@@ -247,7 +193,6 @@
 def depth_sort(elem):
     return np.min(elem[1][:, 1])
 
-<<<<<<< HEAD
 def plot_well_zonelog(well_df,color,zonelogname="Zonelog",zomin=-999):
     zvals = well_df["Z_TVDSS"].values.copy()
     hvals = well_df["R_HLEN"].values.copy()
@@ -321,18 +266,4 @@
             break
     y_width = np.abs(ymax-y_well)
     x_width = np.abs(x_well_max-x_well)
-    return x_well, y_well, x_well_max, y_width,x_width
-=======
-def find_where_it_crosses_well(ymin,ymax,df):
-    y_well = df["Z_TVDSS"]
-    x_well = df["R_HLEN"]
-    x_well_max = np.max(x_well)
-    X_point_y = 0
-    X_point_x = 0
-    for i in range(len(y_well)):
-        if y_well[i] >= ymin:
-            X_point_y = y_well[i]
-            X_point_x = x_well[i]
-            break
-    return X_point_x, X_point_y, x_well_max
->>>>>>> f871a93a
+    return x_well, y_well, x_well_max, y_width,x_width