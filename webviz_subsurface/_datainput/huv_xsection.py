import xtgeo
import pandas as pd
import numpy as np
import plotly.graph_objects as go
from pathlib import Path
from webviz_config.common_cache import CACHE


class HuvXsection:
    def __init__(
            self,
            surface_attributes={},
            zonation_data=None,
            conditional_data=None,
            zonelogname=None,
            well_attributes={},
    ):
        self.surface_attributes = surface_attributes
        self.zonation_data = zonation_data
        self.conditional_data = conditional_data
        self.zonelogname = zonelogname
        self.well_attributes = well_attributes
        self.planned_attributes = {}
        self.fig = None

    @CACHE.memoize(timeout=CACHE.TIMEOUT)
    def set_well_attributes(self, wellfiles):
        ''' Set dictionary with well data from all wellfiles
        Args:
            wellfiles: List of wellpaths
        '''
        for wellfile in wellfiles:
            well = xtgeo.Well(Path(wellfile))
            well_name = well.wellname
            fence = well.get_fence_polyline(nextend=100, sampling=5)
            well_df = well.dataframe
            well.create_relative_hlen()
            zonation_points = get_zonation_points(well_df, well.wellname, self.zonation_data)
            conditional_points = get_conditional_points(well_df, well.wellname, self.conditional_data)
            zonelog = self.get_zonelog_data(well, self.zonelogname)
            self.well_attributes[wellfile] = {
                "well": well,
                "name": well_name,
                "zonelog": zonelog,
                "zonation_points": zonation_points,
                "conditional_points": conditional_points,
                "fence": fence
            }

    def set_planned_attributes(self, planned_files):
        ''' Set dictonary with data for all planned well files
        Args:
            planned_files: List of wellpaths
        '''
        for pf in planned_files:
            well = xtgeo.well_from_file(pf)
            fence = well.get_fence_polyline(nextend=100, sampling=5)
            well.create_relative_hlen()
            self.planned_attributes[pf] = {
                'well': well,
                'fence': fence
            }

    def get_xsec_well_data(self, well_settings, wellfile):
        ''' Finds data for well to plot in cross section
        Args:
            well_settings: List of checked options from well settings modal button
            wellfile: Filepath to wellfile
        Returns:
            data: List with dictionary containing zonelog, zonation points and conditional points
        '''
        if wellfile is None:
            data = []
        elif wellfile in self.well_attributes:
            data = [{
                "y": self.well_attributes[wellfile]['well'].dataframe["Z_TVDSS"],
                "x": self.well_attributes[wellfile]['well'].dataframe["R_HLEN"],
                "name": "well",
                "line": {"width": 7, "color": "black"},
                "fillcolor": "black",
            }]
            if 'zonelog' in well_settings:
                data += self.well_attributes[wellfile]["zonelog"]
            if 'zonation_points' in well_settings:
                data += [{
                    "mode": "markers",
                    "y": self.well_attributes[wellfile]["zonation_points"][1],
                    "x": self.well_attributes[wellfile]["zonation_points"][0],
                    "name": "Zonation points",
                    "marker": {"size": 5, "color": "rgb(153,50,204)"}
                }]
            if 'conditional_points' in well_settings:
                data += [{
                    "mode": "markers",
                    "y": self.well_attributes[wellfile]["conditional_points"][1],
                    "x": self.well_attributes[wellfile]["conditional_points"][0],
                    "name": "Conditional points",
                    "marker":{"size": 5, "color": "rgb(0,255,255)"}
                }]
        else:
            data = [{
                "y": self.planned_attributes[wellfile]['well'].dataframe["Z_TVDSS"],
                "x": self.planned_attributes[wellfile]['well'].dataframe["R_HLEN"],
                "name": "well",
                "line": {"width": 7, "color": "black"},
                "fillcolor": "black",
            }]
        return data

    def set_de_and_surface_lines(self, surfacefiles, de_keys, wellfile, polyline):
        ''' Set surface lines and corresponding depth error lines with fence from wellfile or polyline
        Args:
            surfacefiles: List of filepaths to surfacefiles
            de_keys: List of surfacepaths used as key in surface_attributes to access depth error
            wellfile: Filepath to wellfile
            polyline: Coordinates to polyline drawn in map view.
        '''
        if wellfile is None:
            fence = get_fencespec(polyline)
        elif wellfile in self.well_attributes:
            fence = self.well_attributes[wellfile]['fence']
        else:
            fence = self.planned_attributes[wellfile]['fence']
        for sfc_file in surfacefiles:
            sfc_line = self.surface_attributes[sfc_file]['surface'].get_randomline(fence)
            self.surface_attributes[sfc_file]['surface_line'] = sfc_line
            if sfc_file in de_keys:
                de_line = self.surface_attributes[sfc_file]['surface_de'].get_randomline(fence)
                sfc_line = self.surface_attributes[sfc_file]['surface_line']
                self.surface_attributes[sfc_file]["de_line"] = de_line

    def get_xsec_layout(self, surfacefiles, wellfile):
        ''' Scale cross section figure to fit well trajectory, well and surface intersection or polyline
        Args:
            surfacefiles: List of filepaths to surfacefiles
            wellfile: Filepath to wellfile
        Returns:
            layout: Dictionary with layout data
        '''
<<<<<<< HEAD
        layout = {
            "plot_bgcolor": 'rgb(233,233,233)',
            "showlegend": False,
            "height": 830,
            "margin": {"t": 0, "l": 100}
        }
        if len(surfacefiles) == 0:
            layout.update({
                "yaxis": {
                    "autorange": "reversed",
                    "title": "Depth (m)",
=======
        layout = {"yaxis":{
                    "title": "True vertical depth [m]",
>>>>>>> efa47ca5
                    "titlefont": {"size": 20},
                    "tickfont": {"size": 16}
                },
<<<<<<< HEAD
                "xaxis": {
                    "title": "Distance from polyline",
=======
                "xaxis":{
                    "title": "Lateral length [m]",
>>>>>>> efa47ca5
                    "titlefont": {"size": 18},
                    "tickfont": {"size": 16}
                },
                "plot_bgcolor": 'rgb(233,233,233)',
                "showlegend": False,
                "height": 830,
                "margin": {"t": 0, "l": 100},}
        if len(surfacefiles) == 0:
            layout["yaxis"].update({"autorange": "reversed"})

        elif wellfile is None:
            ymin, ymax = self.sfc_lines_min_max_TVD(surfacefiles)
<<<<<<< HEAD
            layout.update({
                "yaxis": {
                    "range": [ymax, ymin],
                    "title": "Depth (m)",
                    "titlefont": {"size": 20},
                    "tickfont": {"size": 16}
                },
                "xaxis": {
                    "title": "Distance from polyline",
                    "titlefont": {"size": 18},
                    "tickfont": {"size": 16}
                },
            })
=======
            layout["yaxis"].update({"range": [ymax, ymin]})
>>>>>>> efa47ca5

        else:
            y_min, y_max = self.sfc_lines_min_max_TVD(surfacefiles)
            if wellfile in self.well_attributes:
                x_min, x_max = get_range_from_well(self.well_attributes[wellfile]["well"].dataframe, y_min)
            else:
                x_min, x_max = get_range_from_well(self.planned_attributes[wellfile]["well"].dataframe, y_min)
            y_range = np.abs(y_max - y_min)
            x_range = np.abs(x_max - x_min)
            if y_range/x_range > 1:
                x_range = y_range + 10
<<<<<<< HEAD
            layout.update({
                "yaxis": {
                    "range": [y_max + 0.15*y_range, y_min - 0.15*y_range],
                    "title": "Depth (m)",
                    "titlefont": {"size": 20},
                    "tickfont": {"size": 16}
                },
                "xaxis": {
                    "range": [x_min - 0.35*x_range, x_max + 0.35*x_range],
                    "title": "Distance from polyline",
                    "titlefont": {"size": 18},
                    "tickfont": {"size": 16}
                },
            })
=======
            layout["yaxis"].update({"range" : [y_max + 0.15*y_range, y_min - 0.15*y_range]})
            layout["xaxis"].update({"range" : [x_min - 0.35*x_range, x_max + 0.35*x_range]})
>>>>>>> efa47ca5
        return layout

    def get_xsec_de_data(self, surfacefiles, de_keys):
        ''' Get cross section data for depth error
        Args:
            surfacefiles: List of filepaths to surfacefiles
            de_keys: List of surfacepaths used as key in surface_attributes to access depth error
        Returns:
            data: Dictionary with depth error data
        '''
        common_files = [surfacefile_de for surfacefile_de in de_keys if surfacefile_de in surfacefiles]
        data = []
        for sfc_file in common_files:
            data += [
                {
                    'x': self.surface_attributes[sfc_file]['surface_line'][:, 0],
                    'y': self.surface_attributes[sfc_file]['surface_line'][:, 1] - self.surface_attributes[sfc_file]['de_line'][:, 1],
                    "line": {"color": "rgba(0,0,0,1)", "width": 0.6, 'dash': 'dash'},
                    'hoverinfo': 'skip',
                    'mode': 'lines'
                 },
                {
                    'x': self.surface_attributes[sfc_file]['surface_line'][:, 0],
                    'y': self.surface_attributes[sfc_file]['surface_line'][:, 1] + self.surface_attributes[sfc_file]['de_line'][:, 1],
                    "line": {"color": "rgba(0,0,0,1)", "width": 0.6, 'dash': 'dash'},
                    'fill': 'tonexty',
                    'fillcolor': 'rgba(0,0,0,0.2)',
                    'hoverinfo': 'skip',
                    'mode': 'lines'
                }
            ]
        return data

    def get_xsec_sfc_data(self, surfacefiles):
        ''' Get cross section data for surfaces
        Args:
            surfacefiles: List of filepaths to surfacefiles
        Returns:
            data: List containing dictionary with surface data or empty list if no surfacefiles
        '''
        if len(surfacefiles) == 0:
            data = []
        else:
            _, _max = self.sfc_lines_min_max_TVD(surfacefiles)
            first_sfc_line = self.surface_attributes[surfacefiles[0]]['surface_line']
            surface_tuples = [
                (sfc_file, self.surface_attributes[sfc_file]['order'])
                for sfc_file in surfacefiles
            ]
            surface_tuples.sort(key=stratigraphic_sort, reverse=True)

            data = [  # Create helpline for bottom of plot
                {
                    "x": [first_sfc_line[0, 0], first_sfc_line[np.shape(first_sfc_line)[0] - 1, 0]],
                    "y": [_max + 200, _max + 200],
                    "line": {"color": "rgba(0,0,0,1)", "width": 0.6},
                    'mode': 'lines'
                }
            ]

            data += [
                {
                    'x': self.surface_attributes[sfc_file]['surface_line'][:, 0],
                    'y': self.surface_attributes[sfc_file]['surface_line'][:, 1],
                    'line': {"color": "rgba(0,0,0,1)", "width": 1},
                    "fill": "tonexty",
                    'fillcolor': self.surface_attributes[sfc_file]["color"],
                    'name': self.surface_attributes[sfc_file]['name'],
                    'text': self.get_hover_text(sfc_file),
                    'mode': 'lines',
                    'hovertemplate': '<b>Depth:<b> %{y:.2f} <br>' + '<b>Depth error:<b> %{text}'
                }
                for sfc_file, _ in surface_tuples
            ]
        return data

    def sfc_lines_min_max_TVD(self, surfacefiles):
        ''' Find max and min TVD values of all surfaces
        Args:
            surfacefiles: List of filepaths to surfacefiles
        Returns:
            data: Numpy array containing max and min TVD values of all surfacefiles
        '''
        maxvalues = np.array([
            np.max(self.surface_attributes[sfc_file]['surface_line'][:, 1])
            for sfc_file in surfacefiles
        ])
        minvalues = np.array([
            np.min(self.surface_attributes[sfc_file]['surface_line'][:, 1])
            for sfc_file in surfacefiles
        ])
        return np.min(minvalues), np.max(maxvalues)

    def get_hover_text(self, sfc_file):
        ''' Hover text for cross section graph to display depth error relative to surface line
        Args:
            sfc_file: Filepath to surfacefile
        Returns:
             Numpy array of TVD values from depth error surface line
        '''
        return np.around(self.surface_attributes[sfc_file]['de_line'][:, 1], 2)

    @CACHE.memoize(timeout=CACHE.TIMEOUT)
    def set_xsec_fig(self, surfacefiles, de_keys, well_settings, wellfile):
        ''' Set cross section plotly figure with data from wells, surfaces and depth error
        Args:
            surfacefiles: List of filepaths to surfacefiles
            de_keys: List of surfacepaths used as key in surface_attributes to access depth error
            well_settings: List of checked options from well settings modal button
            wellfile: Filepath to wellfile
        '''
        layout = self.get_xsec_layout(surfacefiles, wellfile)
        data = \
            self.get_xsec_sfc_data(surfacefiles) + \
            self.get_xsec_de_data(surfacefiles, de_keys) + \
            self.get_xsec_well_data(well_settings, wellfile)
        self.fig = go.Figure(dict({'data': data, 'layout': layout}))

    @CACHE.memoize(timeout=CACHE.TIMEOUT)
    def get_intersection_dataframe(self, wellfile):
        ''' Get intersection between surfaces and well with XTGeo
        Args:
            wellfile: Filepath to wellfile
        Returns:
            df: Dataframe with surfacename, TVD, depth uncertainty and direction
        '''
        if wellfile in self.well_attributes:
            well = self.well_attributes[wellfile]['well']
        else:
            well = self.planned_attributes[wellfile]['well']
        data = {'Surface name': [], 'TVD': [], 'Depth uncertainty': [], 'Direction': []}
        for sfc_path in self.surface_attributes:
            sfc = self.surface_attributes[sfc_path]['surface']
            err = self.surface_attributes[sfc_path]['surface_de']
            surface_picks = well.get_surface_picks(sfc)  # This line causes WARNNG: Invalid value encountered in greater
            if surface_picks is not None:
                surface_picks_df = surface_picks.dataframe
                for _, row in surface_picks_df.iterrows():
                    surface_name = self.surface_attributes[sfc_path]['name']
                    depth_uncertainty = err.get_value_from_xy(point=(row['X_UTME'], row['Y_UTMN']))
                    data['Surface name'].append(surface_name)
                    data['TVD'].append("%.2f" % row['Z_TVDSS'])
                    data['Depth uncertainty'].append("%.2f" % depth_uncertainty)
                    data['Direction'].append(row['DIRECTION'])
        return pd.DataFrame(data=data)

    @CACHE.memoize(timeout=CACHE.TIMEOUT)
    def get_zonelog_data(self, well, zonelogname="Zonelog", zomin=-999):
        ''' Find zonelogs where well trajectory intersects surfaces and assigns color.
        Args:
            well: XTGeo well from filepath to wellfile
        Returns:
            data: List containing dictionary with zonelog data
        '''
        well_df = well.dataframe
        well.create_relative_hlen()
        color_list = [None]*len(well.get_logrecord(zonelogname))
        for sfc_file in self.surface_attributes:
            for i in range(len(color_list)):
                if well.get_logrecord_codename(zonelogname, i) == "dummy":
                    color_list[i] = "rgb(211,211,211)"
                if well.get_logrecord_codename(zonelogname, i) == self.surface_attributes[sfc_file]["topofzone"]:
                    self.surface_attributes[sfc_file]["zone_number"] = i
                    color_list[i] = self.surface_attributes[sfc_file]["color"]
        well_TVD = well_df["Z_TVDSS"].values.copy()
        well_RHLEN = well_df["R_HLEN"].values.copy()
        zonevals = well_df[zonelogname].values
        zoneplot = []
        start = 0
        zone_transitions = np.where(zonevals[:-1] != zonevals[1:])  # Index of zone transitions?
        for transition in zone_transitions:
            try:
                well_TVD = np.insert(well_TVD, transition, well_TVD[transition + 1])
                well_RHLEN = np.insert(well_RHLEN, transition, well_RHLEN[transition + 1])
                zonevals = np.insert(zonevals, transition, zonevals[transition])
            except IndexError:
                pass
        for i in range(1, len(zonevals)):
            if (not np.isnan(zonevals[i])) and (np.isnan(zonevals[i-1])):
                end = i-1
                color = "rgb(211,211,211)"
                zoneplot.append({
                    "x": well_RHLEN[start:end],
                    "y": well_TVD[start:end],
                    "line": {"width": 4, "color": color},
                    "name": f"Zone: {zonevals[i-1]}",
                    })
                start = end+1
            elif (np.isnan(zonevals[i])) and (not np.isnan(zonevals[i-1])):
                end = i-1
                color = color_list[int(zonevals[i-1])]
                zoneplot.append({
                    "x": well_RHLEN[start:end],
                    "y": well_TVD[start:end],
                    "line": {"width": 4, "color": color},
                    "name": f"Zone: {zonevals[i-1]}",
                    })
                start = end+1
            elif (zonevals[i] != zonevals[i-1]) and (not np.isnan(zonevals[i])) and (not np.isnan(zonevals[i-1])):
                end = i-1
                color = color_list[int(zonevals[i-1])]
                zoneplot.append({
                    "x": well_RHLEN[start:end],
                    "y": well_TVD[start:end],
                    "line": {"width": 4, "color": color},
                    "name": f"Zone: {zonevals[i-1]}",
                    })
                start = end+1
        if not np.isnan(zonevals[-1]):
            end = len(zonevals)-1
            color = color_list[int(zonevals[-1])]
            zoneplot.append({
                "x": well_RHLEN[start:end],
                "y": well_TVD[start:end],
                "line": {"width": 4, "color": color},
                "name": f"Zone: {zonevals[-2]}",
                })
        else:
            color = "rgb(211,211,211)"
            zoneplot.append({
                "mode": "markers",
                "x": np.array([well_RHLEN[-2], well_RHLEN[-1]]),
                "y": np.array([well_TVD[-2], well_TVD[-1]]),
                "marker": {"size": 3, "color": color},
                "name": f"Zone: {zonevals[-1]}",
                })
        return zoneplot


def stratigraphic_sort(elem):
    ''' Sort surface lines in stratigraphic order'''
    return elem[1]


@CACHE.memoize(timeout=CACHE.TIMEOUT)
def get_zonation_points(well_df, wellname, zone_path):
    ''' Finds zonation points along well trajectory
    Args:
        well_df: Dataframe of XTgeo well from filepath to wellfile
        wellname: Name of well
        zone_path: Filepath to zonation_status.csv
    Returns:
        Numpy array with zone relative horizontal length and TVD
    '''
    zonation_data = pd.read_csv(zone_path)
    zone_df = zonation_data[zonation_data["Well"] == wellname]
    zone_df_xval = zone_df["x"].values.copy()
    zone_df_yval = zone_df["y"].values.copy()
    zone_RHLEN = np.zeros(len(zone_df_xval))
    for i in range(len(zone_df_xval)):
        well_df["XLEN"] = well_df["X_UTME"]-zone_df_xval[i]
        well_df["YLEN"] = well_df["Y_UTMN"]-zone_df_yval[i]
        well_df["SDIFF"] = np.sqrt(well_df.XLEN**2 + well_df.YLEN**2)
        index_array = np.where(well_df.SDIFF == well_df.SDIFF.min())
        zone_RHLEN[i] = well_df["R_HLEN"].values[index_array[0]][0]
    return np.array([zone_RHLEN, zone_df["TVD"]])


@CACHE.memoize(timeout=CACHE.TIMEOUT)
def get_conditional_points(well_df, wellname, wellpoints_path):
    ''' Finds conditional points where surfaces and well intersect
    Args:
        well_df: Dataframe with well from XTGeo
        wellname: Name of well
        wellpoints_path: Filepath to wellpoints.csv
    Returns:
        Numpy array of relative horizontal length and TVD
        Dictionary of conditional points linked to surfaces since surfaces might have more than one conditional point
    '''
    wellpoint_data = pd.read_csv(wellpoints_path)
    wellpoint_df = wellpoint_data[wellpoint_data["Well"] == wellname]
    wellpoint_df_xval = wellpoint_df["x"].values.copy()
    wellpoint_df_yval = wellpoint_df["y"].values.copy()
    cond_RHLEN = np.zeros(len(wellpoint_df_xval))

    for i in range(len(wellpoint_df_xval)):
        well_df["XLEN"] = well_df["X_UTME"]-wellpoint_df_xval[i]
        well_df["YLEN"] = well_df["Y_UTMN"]-wellpoint_df_yval[i]
        well_df["SDIFF"] = np.sqrt(well_df.XLEN**2 + well_df.YLEN**2)
        index_array = np.where(well_df.SDIFF == well_df.SDIFF.min())
        cond_RHLEN[i] = well_df["R_HLEN"].values[index_array[0]][0]
    return np.array([cond_RHLEN, wellpoint_df["TVD"]])


@CACHE.memoize(timeout=CACHE.TIMEOUT)
def get_range_from_well(well_df, ymin):
    ''' Finds min and max x values of well trajectory used in layout of cross section graph
    Args:
        well_df: Dataframe with well from XTgeo
    Returns:
        x_well_min: Float
        x_well_max: Float
    '''
    x_well_max = np.max(well_df["R_HLEN"])
    x_well_min = 0
    for i in range(len(well_df["Z_TVDSS"])):
        if well_df["Z_TVDSS"][i] >= ymin:
            x_well_min = well_df["R_HLEN"][i]
            break
    return x_well_min, x_well_max


@CACHE.memoize(timeout=CACHE.TIMEOUT)
def get_fencespec(polyline):
    """ Create a XTGeo fence spec from polyline coordinates
    Args:
        polyline: Polyline drawn in map view
    Returns:
        XTGeo fence of polyline
    """
    poly = xtgeo.Polygons()
    poly.dataframe = pd.DataFrame(
        [
            {
                "X_UTME": coordinates[1],
                "Y_UTMN": coordinates[0],
                "Z_TVDSS": 0,
                "POLY_ID": 1,
                "NAME": "polyline",
            }
            for coordinates in polyline
        ]
    )
    return poly.get_fence(asnumpy=True)<|MERGE_RESOLUTION|>--- conflicted
+++ resolved
@@ -137,61 +137,26 @@
         Returns:
             layout: Dictionary with layout data
         '''
-<<<<<<< HEAD
-        layout = {
-            "plot_bgcolor": 'rgb(233,233,233)',
-            "showlegend": False,
-            "height": 830,
-            "margin": {"t": 0, "l": 100}
-        }
-        if len(surfacefiles) == 0:
-            layout.update({
-                "yaxis": {
-                    "autorange": "reversed",
-                    "title": "Depth (m)",
-=======
         layout = {"yaxis":{
                     "title": "True vertical depth [m]",
->>>>>>> efa47ca5
                     "titlefont": {"size": 20},
                     "tickfont": {"size": 16}
                 },
-<<<<<<< HEAD
-                "xaxis": {
-                    "title": "Distance from polyline",
-=======
                 "xaxis":{
                     "title": "Lateral length [m]",
->>>>>>> efa47ca5
                     "titlefont": {"size": 18},
                     "tickfont": {"size": 16}
                 },
                 "plot_bgcolor": 'rgb(233,233,233)',
                 "showlegend": False,
                 "height": 830,
-                "margin": {"t": 0, "l": 100},}
+                "margin": {"t": 0, "l": 100}}
         if len(surfacefiles) == 0:
             layout["yaxis"].update({"autorange": "reversed"})
 
         elif wellfile is None:
             ymin, ymax = self.sfc_lines_min_max_TVD(surfacefiles)
-<<<<<<< HEAD
-            layout.update({
-                "yaxis": {
-                    "range": [ymax, ymin],
-                    "title": "Depth (m)",
-                    "titlefont": {"size": 20},
-                    "tickfont": {"size": 16}
-                },
-                "xaxis": {
-                    "title": "Distance from polyline",
-                    "titlefont": {"size": 18},
-                    "tickfont": {"size": 16}
-                },
-            })
-=======
             layout["yaxis"].update({"range": [ymax, ymin]})
->>>>>>> efa47ca5
 
         else:
             y_min, y_max = self.sfc_lines_min_max_TVD(surfacefiles)
@@ -203,25 +168,8 @@
             x_range = np.abs(x_max - x_min)
             if y_range/x_range > 1:
                 x_range = y_range + 10
-<<<<<<< HEAD
-            layout.update({
-                "yaxis": {
-                    "range": [y_max + 0.15*y_range, y_min - 0.15*y_range],
-                    "title": "Depth (m)",
-                    "titlefont": {"size": 20},
-                    "tickfont": {"size": 16}
-                },
-                "xaxis": {
-                    "range": [x_min - 0.35*x_range, x_max + 0.35*x_range],
-                    "title": "Distance from polyline",
-                    "titlefont": {"size": 18},
-                    "tickfont": {"size": 16}
-                },
-            })
-=======
             layout["yaxis"].update({"range" : [y_max + 0.15*y_range, y_min - 0.15*y_range]})
             layout["xaxis"].update({"range" : [x_min - 0.35*x_range, x_max + 0.35*x_range]})
->>>>>>> efa47ca5
         return layout
 
     def get_xsec_de_data(self, surfacefiles, de_keys):
