import xtgeo
import pandas as pd
import numpy as np
import numpy.ma as ma
from pathlib import Path
from operator import add
from operator import sub


class HuvXsection:
    def __init__(
            self,
            surface_attributes: dict = None,
            zonation_data = None,
            conditional_data = None,
            zonelogname = None,
            fence = None,
            well_attributes = None,
    ):
        self.fence = fence
        self.surface_attributes = surface_attributes
        self.zonation_data = zonation_data
        self.conditional_data = conditional_data
        self.zonelogname = zonelogname
        self.well_attributes = well_attributes
    
    def create_well(self, wellpath,surfacepaths):
        if not wellpath==None:
            well = xtgeo.Well(Path(wellpath))
            well_fence = well.get_fence_polyline(nextend=100, sampling=5)
            self.fence = well_fence
            well_df = well.dataframe
            well.create_relative_hlen()
            zonation_points = find_zone_RHLEN(well_df,well.wellname,self.zonation_data)
            conditional_points = find_conditional_RHLEN(well_df,well.wellname,self.conditional_data)
            color_list = ["rgb(245,245,245)"]
            for sfc in self.surface_attributes:
                color_list.append(self.surface_attributes[Path(sfc)]["color"])
            zonelog = self.get_zonelog_data(well_df,color_list,self.zonelogname)
            self.well_attributes = {"well_df":well_df,"zonelog":zonelog,"zonation_points":zonation_points,"conditional_points":conditional_points}

    def get_plotly_well_data(self):
        if self.well_attributes ==None:
            return []
        else:
            data = [{"type": "line",
            "y": self.well_attributes["well_df"]["Z_TVDSS"],
            "x": self.well_attributes["well_df"]["R_HLEN"],
            "name": "well",
            "line": {"width": 7, "color": "black"},
            "fillcolor": "black",
            }]
            data += self.well_attributes["zonelog"]
            data += [{"mode": "markers",
                    "y": self.well_attributes["zonation_points"][1],
                    "x": self.well_attributes["zonation_points"][0],
                    "name": "zonation points",
                    "marker":{"size":5,"color":"black"}
            }]
            data += [{"mode": "markers",
                    "y": self.well_attributes["conditional_points"][1],
                    "x": self.well_attributes["conditional_points"][0],
                    "name": "conditional points",
                    "marker":{"size":5,"color":"rgb(30,144,255)"}
            }]
            return data

    def set_surface_lines(self, surfacepaths):
        for sfc_path in surfacepaths:
            sfc = xtgeo.surface_from_file((sfc_path), fformat="irap_binary")
            sfc_line = sfc.get_randomline(self.fence)
<<<<<<< HEAD
            self.surface_attributes[Path(sfc_path)]['surface_line'] = sfc_line
            #self.surface_attributes[Path(sfc_path)]['surface_line_xdata'] = sfc_line[:,0] #Unnecessary data storage?
            #self.surface_attributes[Path(sfc_path)]['surface_line_ydata'] = sfc_line[:,1] #Unnecessary data storage?
    
    def set_error_lines(self, errorpaths):
        for sfc_path in errorpaths:
            de_surface = xtgeo.surface_from_file(self.surface_attributes[Path(sfc_path)]["error_path"], fformat="irap_binary")
            de_line = de_surface.get_randomline(self.fence)
            sfc_line = self.surface_attributes[Path(sfc_path)]['surface_line']
            de_line_add = sfc_line[:,1] + de_line[:,1] #Top of envelope
            de_line_sub = sfc_line[:,1] - de_line[:,1] #Bottom of envelope
            self.surface_attributes[Path(sfc_path)]["error_line_add"] = de_line_add
            self.surface_attributes[Path(sfc_path)]["error_line_sub"] = de_line_sub               

    def get_plotly_layout(self,surfacepaths:list):
        ymin, ymax = self.surfline_max_min_depth(surfacepaths)
=======
            self.surface_attributes[sfc_path]['surface_line'] = sfc_line
            self.surface_attributes[sfc_path]['surface_line_xdata'] = sfc_line[:,0]
            self.surface_attributes[sfc_path]['surface_line_ydata'] = sfc_line[:,1]
    
    def set_error_lines(self, errorpaths):
        for sfc_path in self.surface_attributes:
            de_surface = xtgeo.surface_from_file(self.surface_attributes[sfc_path]["error_path"], fformat="irap_binary")
            de_line = de_surface.get_randomline(self.fence)
            sfc_line_ydata = self.surface_attributes[sfc_path]['surface_line_ydata']
            de_line_add = list(map(add, sfc_line_ydata, de_line[:,1])) #add error y data
            de_line_sub = list(map(sub, sfc_line_ydata, de_line[:,1])) #add error y data
            self.surface_attributes[sfc_path]["error_line_add"] = de_line_add
            self.surface_attributes[sfc_path]["error_line_sub"] = de_line_sub
    
    @property
    def plotly_layout(self):
>>>>>>> 04f34b0b
        layout ={}
        if self.well_attributes == None:
            layout.update({
                "yaxis":{
                    "title":"Depth (m)",
                    "range":[ymax,ymin],
                },
                "xaxis": {
                    "title": "Distance from polyline",
                },
                "plot_bgcolor":'rgb(233,233,233)',
                "showlegend":False,
                "height": 830,
            })
        else:
            x_well, y_well, x_well_max, y_width,x_width = find_where_it_crosses_well(self.well_attributes["well_df"],ymin,ymax)
            layout.update({
                "yaxis":{
                    "title":"Depth (m)",
                    "autorange": "off",
                    "range" : [ymax,y_well-0.15*y_width],
                },
                "xaxis":{
                    "title": "Distance from polyline",
                    "range": [x_well-0.5*x_width,x_well_max+0.5*x_width],
                },
                "plot_bgcolor":'rgb(233,233,233)',
                "showlegend":False,
                "height": 830,
            })
        return layout
    
    def get_plotly_err_data(self, surface_paths, error_paths):
        common_paths = [error_path for error_path in error_paths if error_path in surface_paths]
        data = []
        for sfc_path in common_paths:
            data +=[
                {
                    "type": "line",
                    'x':self.surface_attributes[Path(sfc_path)]['surface_line'][:,0],
                    'y':self.surface_attributes[Path(sfc_path)]['error_line_sub'],
                    "line": {"color": "rgba(0,0,0,1)", "width": 0.6, 'dash':'dash'},
                 },
                {
                    "type": "line",
                    'x': self.surface_attributes[Path(sfc_path)]['surface_line'][:, 0],
                    'y': self.surface_attributes[Path(sfc_path)]['error_line_add'],
                    "line": {"color": "rgba(0,0,0,1)", "width": 0.6,'dash':'dash'},
                    'fill': 'tonexty',
                    'fillcolor': 'rgba(0,0,0,0.2)'
                }
            ]
        return data

    def get_plotly_data(self, surface_paths:list, error_paths:list):

        min, max = self.surfline_max_min_depth(surface_paths)
        first_surf_line = self.surface_attributes[surface_paths[0]]['surface_line']
        surface_tuples =[
            (sfc_path ,self.surface_attributes[sfc_path]['surface_line'])
            for sfc_path in surface_paths
        ]
        surface_tuples.sort(key=depth_sort, reverse=True)

<<<<<<< HEAD
=======
        error_paths_iterateable = []
        error_sfc = []
        for error_path in error_paths:
            error_paths_iterateable.append(error_path)

        for sfc_path in surface_paths:
            if self.surface_attributes[sfc_path]["error_path"] in error_paths_iterateable:
                self.surface_attributes[sfc_path]["error_line_add_plot"] = self.surface_attributes[sfc_path]["error_line_add"]
                self.surface_attributes[sfc_path]["error_line_sub_plot"] = self.surface_attributes[sfc_path]["error_line_sub"]
                error_sfc.append(sfc_path)
        
>>>>>>> 04f34b0b
        data = [ #Create helpline for bottom of plot
            {
                "type": "line",
                "x": [first_surf_line[0, 0], first_surf_line[np.shape(first_surf_line)[0] - 1, 0]],
                "y": [max + 50, max + 50],
                "line": {"color": "rgba(0,0,0,1)", "width": 0.6},
            }
        ]

        data +=[
            {
                'x':self.surface_attributes[sfc_path]['surface_line'][:,0],
                'y':self.surface_attributes[sfc_path]['surface_line'][:,1],
                'line': {"color": "rgba(0,0,0,1)", "width": 1},
                "fill": "tonexty",
                'fillcolor':self.surface_attributes[sfc_path]["color"]
            }
            for sfc_path, _ in surface_tuples
        ]

<<<<<<< HEAD
        data += self.get_plotly_err_data(surface_paths,error_paths)
        data += self.get_plotly_well_data()
=======
        data +=[
            {
                'x':self.surface_attributes[sfc_path]['surface_line'][:,0],
                'y':self.surface_attributes[sfc_path]["error_line_add_plot"],
                'line': {"color": "white", "width": 0.6},
            }
            for sfc_path in error_sfc
        ]

        data +=[
            {
                'x':self.surface_attributes[sfc_path]['surface_line'][:,0],
                'y':self.surface_attributes[sfc_path]['error_line_sub_plot'],
                'line': {"color": "black", "width": 0.6},
            }
            for sfc_path in error_sfc
        ]
>>>>>>> 04f34b0b

        return data


    def surfline_max_min_depth(self, surfacepaths:list):
        maxvalues = np.array([
            np.max(self.surface_attributes[sfc_path]['surface_line'][:,1])
            for sfc_path in surfacepaths
        ])
        minvalues = np.array([
            np.min(self.surface_attributes[sfc_path]['surface_line'][:,1])
            for sfc_path in surfacepaths
        ])
        return np.min(minvalues), np.max(maxvalues)

    def get_zonelog_data(self,well_df,color_list,zonelogname="Zonelog",zomin=-999):
        well_TVD = well_df["Z_TVDSS"].values.copy()
        well_RHLEN = well_df["R_HLEN"].values.copy()
        zonevals = well_df[zonelogname].values
        zoneplot = []
        start = 0
        zone_transitions = np.where(zonevals[:-1] != zonevals[1:]) #index of zone transitions?
        for transition in zone_transitions:
            try:
                well_TVD = np.insert(well_TVD, transition, well_TVD[transition + 1])
                well_RHLEN = np.insert(well_RHLEN, transition, well_RHLEN[transition + 1])
                zonevals = np.insert(zonevals, transition, zonevals[transition])
            except IndexError:
                pass
        for i in range(1,len(zonevals)):
            if zonevals[i] != zonevals[i-1]:
                end = i-1
                zoneplot.append({
                    "x": well_RHLEN[start:end],
                    "y": well_TVD[start:end],
                    "line": {"width": 4, "color": color_list[int(zonevals[i-1])]},
                    "fillcolor": color_list[int(zonevals[i-1])],
                    "marker": {"opacity": 0.5},
                    "name": f"Zone: {zonevals[i-1]}",
                    })
                start = end+1

        return zoneplot


def depth_sort(elem):
    return np.min(elem[1][:, 1])

def find_zone_RHLEN(well_df,wellname,zone_path):
    zonation_data = pd.read_csv(zone_path[0])  #"/home/elisabeth/GitHub/Datasets/simple_model/output/log_files/zonation_status.csv")
    zone_df = zonation_data[zonation_data["Well"] == wellname]
    zone_df_xval = zone_df["x"].values.copy()
    zone_df_yval = zone_df["y"].values.copy()
    zone_RHLEN = np.zeros(len(zone_df_xval))
    for i in range(len(zone_df_xval)):
        well_df["XLEN"] = well_df["X_UTME"]-zone_df_xval[i]
        well_df["YLEN"] = well_df["Y_UTMN"]-zone_df_yval[i]
        well_df["SDIFF"] = np.sqrt(well_df.XLEN**2 + well_df.YLEN**2)
        index_array = np.where(well_df.SDIFF == well_df.SDIFF.min())
        zone_RHLEN[i] = well_df["R_HLEN"].values[index_array[0]][0]
    return np.array([zone_RHLEN,zone_df["TVD"]])

def find_conditional_RHLEN(well_df,wellname,cond_path):
    conditional_data = pd.read_csv(cond_path[0])   #"/home/elisabeth/GitHub/Datasets/simple_model/output/log_files/wellpoints.csv")
    cond_df = conditional_data[conditional_data["Well"] == wellname]
    cond_df_xval = cond_df["x"].values.copy()
    cond_df_yval = cond_df["y"].values.copy()
    cond_RHLEN = np.zeros(len(cond_df_xval))
    for i in range(len(cond_df_xval)):
        well_df["XLEN"] = well_df["X_UTME"]-cond_df_xval[i]
        well_df["YLEN"] = well_df["Y_UTMN"]-cond_df_yval[i]
        well_df["SDIFF"] = np.sqrt(well_df.XLEN**2 + well_df.YLEN**2)
        index_array = np.where(well_df.SDIFF == well_df.SDIFF.min())
        cond_RHLEN[i] = well_df["R_HLEN"].values[index_array[0]][0]
    return np.array([cond_RHLEN,cond_df["TVD"]])

def find_where_it_crosses_well(well_df,ymin,ymax):
    x_well_max = np.max(well_df["R_HLEN"])
    x_well = 0
    y_well = 0
    for i in range(len(well_df["Z_TVDSS"])):
        if well_df["Z_TVDSS"][i] >= ymin:
            y_well = well_df["Z_TVDSS"][i]
            x_well = well_df["R_HLEN"][i]
            break
    y_width = np.abs(ymax-y_well)
    x_width = np.abs(x_well_max-x_well)
    return x_well, y_well, x_well_max, y_width,x_width<|MERGE_RESOLUTION|>--- conflicted
+++ resolved
@@ -35,7 +35,7 @@
             conditional_points = find_conditional_RHLEN(well_df,well.wellname,self.conditional_data)
             color_list = ["rgb(245,245,245)"]
             for sfc in self.surface_attributes:
-                color_list.append(self.surface_attributes[Path(sfc)]["color"])
+                color_list.append(self.surface_attributes[sfc]["color"])
             zonelog = self.get_zonelog_data(well_df,color_list,self.zonelogname)
             self.well_attributes = {"well_df":well_df,"zonelog":zonelog,"zonation_points":zonation_points,"conditional_points":conditional_points}
 
@@ -69,41 +69,22 @@
         for sfc_path in surfacepaths:
             sfc = xtgeo.surface_from_file((sfc_path), fformat="irap_binary")
             sfc_line = sfc.get_randomline(self.fence)
-<<<<<<< HEAD
-            self.surface_attributes[Path(sfc_path)]['surface_line'] = sfc_line
-            #self.surface_attributes[Path(sfc_path)]['surface_line_xdata'] = sfc_line[:,0] #Unnecessary data storage?
-            #self.surface_attributes[Path(sfc_path)]['surface_line_ydata'] = sfc_line[:,1] #Unnecessary data storage?
+            self.surface_attributes[sfc_path]['surface_line'] = sfc_line
+            #self.surface_attributes[sfc_path]['surface_line_xdata'] = sfc_line[:,0] #Unnecessary data storage?
+            #self.surface_attributes[sfc_path]['surface_line_ydata'] = sfc_line[:,1] #Unnecessary data storage?
     
     def set_error_lines(self, errorpaths):
         for sfc_path in errorpaths:
-            de_surface = xtgeo.surface_from_file(self.surface_attributes[Path(sfc_path)]["error_path"], fformat="irap_binary")
+            de_surface = xtgeo.surface_from_file(self.surface_attributes[sfc_path]["error_path"], fformat="irap_binary")
             de_line = de_surface.get_randomline(self.fence)
-            sfc_line = self.surface_attributes[Path(sfc_path)]['surface_line']
+            sfc_line = self.surface_attributes[sfc_path]['surface_line']
             de_line_add = sfc_line[:,1] + de_line[:,1] #Top of envelope
             de_line_sub = sfc_line[:,1] - de_line[:,1] #Bottom of envelope
-            self.surface_attributes[Path(sfc_path)]["error_line_add"] = de_line_add
-            self.surface_attributes[Path(sfc_path)]["error_line_sub"] = de_line_sub               
+            self.surface_attributes[sfc_path]["error_line_add"] = de_line_add
+            self.surface_attributes[sfc_path]["error_line_sub"] = de_line_sub               
 
     def get_plotly_layout(self,surfacepaths:list):
         ymin, ymax = self.surfline_max_min_depth(surfacepaths)
-=======
-            self.surface_attributes[sfc_path]['surface_line'] = sfc_line
-            self.surface_attributes[sfc_path]['surface_line_xdata'] = sfc_line[:,0]
-            self.surface_attributes[sfc_path]['surface_line_ydata'] = sfc_line[:,1]
-    
-    def set_error_lines(self, errorpaths):
-        for sfc_path in self.surface_attributes:
-            de_surface = xtgeo.surface_from_file(self.surface_attributes[sfc_path]["error_path"], fformat="irap_binary")
-            de_line = de_surface.get_randomline(self.fence)
-            sfc_line_ydata = self.surface_attributes[sfc_path]['surface_line_ydata']
-            de_line_add = list(map(add, sfc_line_ydata, de_line[:,1])) #add error y data
-            de_line_sub = list(map(sub, sfc_line_ydata, de_line[:,1])) #add error y data
-            self.surface_attributes[sfc_path]["error_line_add"] = de_line_add
-            self.surface_attributes[sfc_path]["error_line_sub"] = de_line_sub
-    
-    @property
-    def plotly_layout(self):
->>>>>>> 04f34b0b
         layout ={}
         if self.well_attributes == None:
             layout.update({
@@ -143,14 +124,14 @@
             data +=[
                 {
                     "type": "line",
-                    'x':self.surface_attributes[Path(sfc_path)]['surface_line'][:,0],
-                    'y':self.surface_attributes[Path(sfc_path)]['error_line_sub'],
+                    'x':self.surface_attributes[sfc_path]['surface_line'][:,0],
+                    'y':self.surface_attributes[sfc_path]['error_line_sub'],
                     "line": {"color": "rgba(0,0,0,1)", "width": 0.6, 'dash':'dash'},
                  },
                 {
                     "type": "line",
-                    'x': self.surface_attributes[Path(sfc_path)]['surface_line'][:, 0],
-                    'y': self.surface_attributes[Path(sfc_path)]['error_line_add'],
+                    'x': self.surface_attributes[sfc_path]['surface_line'][:, 0],
+                    'y': self.surface_attributes[sfc_path]['error_line_add'],
                     "line": {"color": "rgba(0,0,0,1)", "width": 0.6,'dash':'dash'},
                     'fill': 'tonexty',
                     'fillcolor': 'rgba(0,0,0,0.2)'
@@ -168,20 +149,6 @@
         ]
         surface_tuples.sort(key=depth_sort, reverse=True)
 
-<<<<<<< HEAD
-=======
-        error_paths_iterateable = []
-        error_sfc = []
-        for error_path in error_paths:
-            error_paths_iterateable.append(error_path)
-
-        for sfc_path in surface_paths:
-            if self.surface_attributes[sfc_path]["error_path"] in error_paths_iterateable:
-                self.surface_attributes[sfc_path]["error_line_add_plot"] = self.surface_attributes[sfc_path]["error_line_add"]
-                self.surface_attributes[sfc_path]["error_line_sub_plot"] = self.surface_attributes[sfc_path]["error_line_sub"]
-                error_sfc.append(sfc_path)
-        
->>>>>>> 04f34b0b
         data = [ #Create helpline for bottom of plot
             {
                 "type": "line",
@@ -202,28 +169,8 @@
             for sfc_path, _ in surface_tuples
         ]
 
-<<<<<<< HEAD
         data += self.get_plotly_err_data(surface_paths,error_paths)
         data += self.get_plotly_well_data()
-=======
-        data +=[
-            {
-                'x':self.surface_attributes[sfc_path]['surface_line'][:,0],
-                'y':self.surface_attributes[sfc_path]["error_line_add_plot"],
-                'line': {"color": "white", "width": 0.6},
-            }
-            for sfc_path in error_sfc
-        ]
-
-        data +=[
-            {
-                'x':self.surface_attributes[sfc_path]['surface_line'][:,0],
-                'y':self.surface_attributes[sfc_path]['error_line_sub_plot'],
-                'line': {"color": "black", "width": 0.6},
-            }
-            for sfc_path in error_sfc
-        ]
->>>>>>> 04f34b0b
 
         return data
 
