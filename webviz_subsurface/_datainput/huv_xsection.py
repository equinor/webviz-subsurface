import xtgeo
import pandas as pd
import numpy as np
import plotly.graph_objects as go
from pathlib import Path
from webviz_config.common_cache import CACHE

class HuvXsection:
    def __init__(
            self,
            surface_attributes: dict = None,
            zonation_data = None,
            conditional_data = None,
            zonelogname = None,
            fence = None,
            well_attributes = None,
    ):
        self.fence = fence
        self.surface_attributes = surface_attributes
        self.zonation_data = zonation_data
        self.conditional_data = conditional_data
        self.zonelogname = zonelogname
        self.well_attributes = well_attributes
        self.fig = None
        for sfc_path in self.surface_attributes:
            self.surface_attributes[sfc_path]['surface'] =\
                xtgeo.surface_from_file(sfc_path, fformat='irap_binary')
            self.surface_attributes[sfc_path]['error_surface'] =\
                xtgeo.surface_from_file(self.surface_attributes[sfc_path]['error_path'], fformat='irap_binary')

    @CACHE.memoize(timeout=CACHE.TIMEOUT)
    def set_well(self, wellpath):
        if not wellpath is None:
            well = xtgeo.Well(Path(wellpath))
            self.fence = well.get_fence_polyline(nextend=100, sampling=5)
            well_df = well.dataframe
            well.create_relative_hlen()
            zonation_points = get_zone_RHLEN(well_df, well.wellname, self.zonation_data)
            conditional_points, cp_sfc_linked = get_conditional_points(well_df, well.wellname, self.conditional_data)
            zonelog = self.get_zonelog_data(well, self.zonelogname)
            self.well_attributes = {
                "wellname": well.wellname,
                "wellpath": wellpath,
                "well_df": well_df, "zonelog":zonelog,
                "zonation_points": zonation_points,
                "conditional_points": conditional_points,
                "cp_sfc_linked": cp_sfc_linked,
            }

    def get_plotly_well_data(self, well_settings):
        if self.well_attributes is None:
            return []
        else:
            data = [{
            "y": self.well_attributes["well_df"]["Z_TVDSS"],
            "x": self.well_attributes["well_df"]["R_HLEN"],
            "name": "well",
            "line": {"width": 7, "color": "black"},
            "fillcolor": "black",
            }]
            if 'zonelog' in well_settings:
                data += self.well_attributes["zonelog"]
            if 'zonation_points' in well_settings:
                data += [{"mode": "markers",
                        "y": self.well_attributes["zonation_points"][1],
                        "x": self.well_attributes["zonation_points"][0],
                        "name": "Zonation points",
                        "marker":{"size":5, "color":"rgb(153,50,204)"}
                }]
            if 'conditional_points' in well_settings:
                data += [{"mode": "markers",
                        "y": self.well_attributes["conditional_points"][1],
                        "x": self.well_attributes["conditional_points"][0],
                        "name": "Conditional points",
                        "marker":{"size":5, "color":"rgb(0,255,255)"}
                }]
            return data

    def set_error_and_surface_lines(self, surface_paths, error_paths):
        for sfc_path in surface_paths:
            sfc_line = self.surface_attributes[sfc_path]['surface'].get_randomline(self.fence)
            self.surface_attributes[sfc_path]['surface_line'] = sfc_line
            if sfc_path in error_paths:
                de_line = self.surface_attributes[sfc_path]['error_surface'].get_randomline(self.fence)
                sfc_line = self.surface_attributes[sfc_path]['surface_line']
                self.surface_attributes[sfc_path]["error_line"] = de_line

<<<<<<< HEAD
=======
    def get_error_table(self, wellpath):
        '''Finds depth error where index in surface line and conditional point x value is closest. 
        Difference in x value dependant on sampling rate of surface lines.
        Args:
            Wellpath: Filepath to wellfiles
        Returns:
            Dataframe used for table in depth error tab'''
        # make it so func only loads when tab is chosen
        # too many cps in complex model, fixed but improve code below
        # write get_cp func better for sfc_cp output, fixed with data number 
        data = {'Number': [],
                'Well': [],
                'Surface': [],
                'TVD (m)': [],
                'TVD uncertainty (m)': [],
                'Conditional point RHLEN (m)': [],
                'Surface line RHLEN (m)': [],
                '|\u0394RHLEN| (m)': [],
        }
        for i, sfc_path in enumerate(self.surface_attributes):
            for sfc_name in self.well_attributes['cp_sfc_linked']:
                path_str = str(sfc_path)
                if sfc_name == path_str[-len(sfc_name)-4:-4]:
                    for j in range(len(self.well_attributes['cp_sfc_linked'][sfc_name])):
                        cp_x = self.well_attributes['cp_sfc_linked'][sfc_name][j]
                        sfc_line = np.asarray(self.surface_attributes[sfc_path]['surface_line'][:,0])
                        idx_diff_min = (np.abs(sfc_line - cp_x)).argmin()
                        error = self.surface_attributes[sfc_path]["error_line"][:,1][idx_diff_min]
                        sfc_line_x = self.surface_attributes[sfc_path]['surface_line'][:,0][idx_diff_min]
                        sfc_line_y = self.surface_attributes[sfc_path]['surface_line'][:,1][idx_diff_min]
                        data['Number'].append(i+1)
                        data['Well'].append(self.well_attributes['wellname'])
                        data['Surface'].append(self.surface_attributes[sfc_path]['name'])
                        data['TVD (m)'].append(round(sfc_line_y, 2))
                        data['TVD uncertainty (m)'].append(round(error, 2))
                        data['Conditional point RHLEN (m)'].append(round(cp_x, 2))
                        data['Surface line RHLEN (m)'].append(round(sfc_line_x, 2))
                        data['|\u0394RHLEN| (m)'].append(round(abs(sfc_line_x-cp_x), 2))
        return pd.DataFrame(data)

>>>>>>> 50e2b673
    def get_plotly_layout(self, surfacepaths):
        layout = {}
        if len(surfacepaths) == 0:
            layout.update({
                "yaxis":{
                    "title": "Depth (m)",
                    "autorange": "reversed",
                    "titlefont": {"size": 20},
                    "tickfont": {"size":16},
                },
                "xaxis": {
                    "title": "Distance from polyline",
                    "titlefont": {"size": 18},
                    "tickfont": {"size":16},
                },
                "plot_bgcolor": 'rgb(233,233,233)',
                "showlegend": False,
                "height": 810,
                "margin": {"t": 0, "l": 100},
            })
            return layout
        elif self.well_attributes is None:
            ymin, ymax = self.sfc_line_max_min_depth(surfacepaths)
            layout.update({
                "yaxis":{
                    "title": "Depth (m)",
                    "range": [ymax, ymin],
                    "titlefont": {"size": 20},
                    "tickfont": {"size":16},
                },
                "xaxis": {
                    "title": "Distance from polyline (m)",
                    "titlefont": {"size": 18},
                    "tickfont": {"size":16},
                },
                "plot_bgcolor": 'rgb(233,233,233)',
                "showlegend": False,
                "height": 810,
                "margin": {"t": 0, "l": 100},
            })
            return layout
        else:
            y_min, y_max = self.sfc_line_max_min_depth(surfacepaths)
            x_min, x_max= get_range_from_well(self.well_attributes["well_df"],y_min)
            y_range = np.abs(y_max-y_min)
            x_range = np.abs(x_max - x_min)
            layout.update({
                "yaxis":{
                    "title":"Depth (m)",
                    "range" : [y_max+0.15*y_range,y_min-0.15*y_range],
                    "titlefont": {"size": 18},
                    "tickfont": {"size":16},
                },
                "xaxis":{
                    "title": "Distance from polyline (m)",
                    "range": [x_min-0.5*x_range, x_max+0.5*x_range],
                    "titlefont": {"size": 20},
                    "tickfont": {"size":16},
                },
                "plot_bgcolor": 'rgb(233,233,233)',
                "showlegend": False,
                "height": 810,
                "margin": {"t": 0, "l": 100},
            })
            return layout

    def get_plotly_err_data(self, surface_paths, error_paths):
        common_paths = [error_path for error_path in error_paths if error_path in surface_paths]
        data = []
        for sfc_path in common_paths:
            data += [
                {
                    'x':self.surface_attributes[sfc_path]['surface_line'][:, 0],
                    'y': self.surface_attributes[sfc_path]['surface_line'][:, 1] - self.surface_attributes[sfc_path]['error_line'][:,1],
                    "line": {"color": "rgba(0,0,0,1)", "width": 0.6, 'dash':'dash'},
                    'hoverinfo':'skip'
                 },
                {
                    'x': self.surface_attributes[sfc_path]['surface_line'][:, 0],
                    'y': self.surface_attributes[sfc_path]['surface_line'][:, 1] + self.surface_attributes[sfc_path]['error_line'][:,1],
                    "line": {"color": "rgba(0,0,0,1)", "width": 0.6, 'dash':'dash'},
                    'fill': 'tonexty',
                    'fillcolor': 'rgba(0,0,0,0.2)',
                    'hoverinfo': 'skip'
                }
            ]
        return data

    def get_plotly_data(self, surface_paths, error_paths, well_settings):
        if len(surface_paths) == 0:
            return []
        else:
            for sfc_path in common_paths:
                data += [
                    {
                        'x':self.surface_attributes[sfc_path]['surface_line'][:, 0],
                        'y': self.surface_attributes[sfc_path]['surface_line'][:, 1] - self.surface_attributes[sfc_path]['error_line'][:,1],
                        "line": {"color": "rgba(0,0,0,1)", "width": 0.6, 'dash':'dash'},
                        'hoverinfo':'skip'
                     },
                    {
                        'x': self.surface_attributes[sfc_path]['surface_line'][:, 0],
                        'y': self.surface_attributes[sfc_path]['surface_line'][:, 1] + self.surface_attributes[sfc_path]['error_line'][:,1],
                        "line": {"color": "rgba(0,0,0,1)", "width": 0.6, 'dash':'dash'},
                        'fill': 'tonexty',
                        'fillcolor': 'rgba(0,0,0,0.2)',
                        'hoverinfo': 'skip'
                    }
                ]
            return data

    def get_plotly_sfc_data(self, surface_paths):
        if len(surface_paths) == 0:
            return []
        else:
            _, _max = self.sfc_line_max_min_depth(surface_paths)
            first_surf_line = self.surface_attributes[surface_paths[0]]['surface_line']
            surface_tuples = [
                (sfc_path, self.surface_attributes[sfc_path]['order'])
                for sfc_path in surface_paths
            ]
            surface_tuples.sort(key=stratigraphic_sort, reverse=True)

            data = [  # Create helpline for bottom of plot
                {
                    "x": [first_surf_line[0, 0], first_surf_line[np.shape(first_surf_line)[0] - 1, 0]],
                    "y": [_max + 200, _max + 200],
                    "line": {"color": "rgba(0,0,0,1)", "width": 0.6},
                }
            ]

            data += [
                {
                    'x': self.surface_attributes[sfc_path]['surface_line'][:, 0],
                    'y': self.surface_attributes[sfc_path]['surface_line'][:, 1],
                    'line': {"color": "rgba(0,0,0,1)", "width": 1},
                    "fill": "tonexty",
                    'fillcolor': self.surface_attributes[sfc_path]["color"],
                    'name': self.surface_attributes[sfc_path]['name'],
                    'text': self.get_hover_text(sfc_path),
                    'hovertemplate': '<b>Depth:<b> %{y:.2f} <br>' + '<b>Depth error:<b> %{text}'
                }
                for sfc_path, _ in surface_tuples
            ]
            return data

          
            return data


    def sfc_line_max_min_depth(self, surfacepaths):
        maxvalues = np.array([
            np.max(self.surface_attributes[sfc_path]['surface_line'][:, 1])
            for sfc_path in surfacepaths
        ])
        minvalues = np.array([
            np.min(self.surface_attributes[sfc_path]['surface_line'][:, 1])
            for sfc_path in surfacepaths
        ])
        return np.min(minvalues), np.max(maxvalues)

    def get_hover_text(self, sfc_path):
        return np.around(self.surface_attributes[sfc_path]['error_line'][:,1], 2)

    def set_plotly_fig(self, surfacepaths, error_paths, well_settings):
        layout = self.get_plotly_layout(surfacepaths)
        data = \
            self.get_plotly_sfc_data(surfacepaths) + \
            self.get_plotly_err_data(surfacepaths, error_paths) + \
            self.get_plotly_well_data(well_settings)
        self.fig = go.Figure(dict({'data':data,'layout':layout}))

    @CACHE.memoize(timeout=CACHE.TIMEOUT)
    def get_zonelog_data(self, well, zonelogname="Zonelog", zomin=-999):
        well_df = well.dataframe
        well.create_relative_hlen()
        color_list = [None]*len(well.get_logrecord(zonelogname))
        for sfc_path in self.surface_attributes:
            for i in range(len(color_list)):
                if well.get_logrecord_codename(zonelogname,i) == "dummy":
                    color_list[i] = "rgb(211,211,211)"
                if well.get_logrecord_codename(zonelogname,i) == self.surface_attributes[sfc_path]["topofzone"]:
                    self.surface_attributes[sfc_path]["zone_number"] = i
                    color_list[i] = self.surface_attributes[sfc_path]["color"]
        well_TVD = well_df["Z_TVDSS"].values.copy()
        well_RHLEN = well_df["R_HLEN"].values.copy()
        zonevals = well_df[zonelogname].values
        zoneplot = []
        start = 0
        l = 0
        zone_transitions = np.where(zonevals[:-1] != zonevals[1:]) #index of zone transitions?
        for transition in zone_transitions:
            try:
                well_TVD = np.insert(well_TVD, transition, well_TVD[transition + 1])
                well_RHLEN = np.insert(well_RHLEN, transition, well_RHLEN[transition + 1])
                zonevals = np.insert(zonevals, transition, zonevals[transition])
            except IndexError:
                pass
        for i in range(1,len(zonevals)):
            if (np.isnan(zonevals[i]) == False) and (np.isnan(zonevals[i-1])==True):
                end = i-1
                color = "rgb(211,211,211)"
                zoneplot.append({
                    "x": well_RHLEN[start:end],
                    "y": well_TVD[start:end],
                    "line": {"width": 4, "color": color},
                    "name": f"Zone: {zonevals[i-1]}",
                    })
                start = end+1
            if (np.isnan(zonevals[i]) == True) and (np.isnan(zonevals[i-1])==False):
                end = i-1
                color = color_list[int(zonevals[i-1])]
                zoneplot.append({
                    "x": well_RHLEN[start:end],
                    "y": well_TVD[start:end],
                    "line": {"width": 4, "color": color},
                    "name": f"Zone: {zonevals[i-1]}",
                    })
                start = end+1
            if (zonevals[i] != zonevals[i-1]) and (np.isnan(zonevals[i])==False) and (np.isnan(zonevals[i-1])==False):
                end = i-1
                color = color_list[int(zonevals[i-1])]
                zoneplot.append({
                    "x": well_RHLEN[start:end],
                    "y": well_TVD[start:end],
                    "line": {"width": 4, "color": color},
                    "name": f"Zone: {zonevals[i-1]}",
                    })
                start = end+1
        if not np.isnan(zonevals[-1]):
            end = len(zonevals)-1
            color = color_list[int(zonevals[-1])]
            zoneplot.append({
                "x": well_RHLEN[start:end],
                "y": well_TVD[start:end],
                "line": {"width": 4, "color": color},
                "name": f"Zone: {zonevals[-2]}",
                })
        if np.isnan(zonevals[-1]):
            color = "rgb(211,211,211)"
            zoneplot.append({
                "mode": "markers",
                "x": np.array([well_RHLEN[-2],well_RHLEN[-1]]),
                "y": np.array([well_TVD[-2],well_TVD[-1]]),
                "marker": {"size": 3, "color": color},
                "name": f"Zone: {zonevals[-1]}",
                })
        return zoneplot


def stratigraphic_sort(elem):
    return elem[1]

@CACHE.memoize(timeout=CACHE.TIMEOUT)
def get_zone_RHLEN(well_df,wellname,zone_path):
    zonation_data = pd.read_csv(zone_path)
    zone_df = zonation_data[zonation_data["Well"] == wellname]
    zone_df_xval = zone_df["x"].values.copy()
    zone_df_yval = zone_df["y"].values.copy()
    zone_RHLEN = np.zeros(len(zone_df_xval))
    for i in range(len(zone_df_xval)):
        well_df["XLEN"] = well_df["X_UTME"]-zone_df_xval[i]
        well_df["YLEN"] = well_df["Y_UTMN"]-zone_df_yval[i]
        well_df["SDIFF"] = np.sqrt(well_df.XLEN**2 + well_df.YLEN**2)
        index_array = np.where(well_df.SDIFF == well_df.SDIFF.min())
        zone_RHLEN[i] = well_df["R_HLEN"].values[index_array[0]][0]
    return np.array([zone_RHLEN, zone_df["TVD"]])

@CACHE.memoize(timeout=CACHE.TIMEOUT)
def get_conditional_points(well_df, wellname, wellpoints_path):
    ''' Finds conditional points where surface and well intersect.
    Args: 
        well_df: Well dataframe from XTgeo
        wellname: Name of well
        cond_path: Filepath to wellpoints.csv
    Returns:
        Numpy array of relative horizontal length (RHLEN) and vertical (TVD) length
        Dictionary of conditional points linked to surfaces since surfaces might have more than one conditional point
    '''
    wellpoint_data = pd.read_csv(wellpoints_path)
    wellpoint_df = wellpoint_data[wellpoint_data["Well"] == wellname]
    wellpoint_df_xval = wellpoint_df["x"].values.copy()
    wellpoint_df_yval = wellpoint_df["y"].values.copy()
    wellpoint_df_surfaces = wellpoint_df["Surface"].values.copy()
    cond_RHLEN = np.zeros(len(wellpoint_df_xval))
    cond_sfc = {}
    cond_sfc_int = {}

    for i in range(len(wellpoint_df_xval)):
        well_df["XLEN"] = well_df["X_UTME"]-wellpoint_df_xval[i]
        well_df["YLEN"] = well_df["Y_UTMN"]-wellpoint_df_yval[i]
        well_df["SDIFF"] = np.sqrt(well_df.XLEN**2 + well_df.YLEN**2)
        index_array = np.where(well_df.SDIFF == well_df.SDIFF.min())
        cond_RHLEN[i] = well_df["R_HLEN"].values[index_array[0]][0]

<<<<<<< HEAD
=======
        key = wellpoint_df_surfaces[i]
        RHLEN = cond_RHLEN[i]
        if key not in cond_sfc:
            cond_sfc[key] = [RHLEN]
        else:     
            cond_sfc[key].append(RHLEN) 
    return np.array([cond_RHLEN, wellpoint_df["TVD"]]), cond_sfc

>>>>>>> 50e2b673
@CACHE.memoize(timeout=CACHE.TIMEOUT)
def get_range_from_well(well_df, ymin):
    x_well_max = np.max(well_df["R_HLEN"])
    x_well_min= 0
    for i in range(len(well_df["Z_TVDSS"])):
        if well_df["Z_TVDSS"][i] >= ymin:
            x_well_min= well_df["R_HLEN"][i]
            break
    return x_well_min, x_well_max<|MERGE_RESOLUTION|>--- conflicted
+++ resolved
@@ -85,8 +85,6 @@
                 sfc_line = self.surface_attributes[sfc_path]['surface_line']
                 self.surface_attributes[sfc_path]["error_line"] = de_line
 
-<<<<<<< HEAD
-=======
     def get_error_table(self, wellpath):
         '''Finds depth error where index in surface line and conditional point x value is closest. 
         Difference in x value dependant on sampling rate of surface lines.
@@ -120,14 +118,13 @@
                         data['Number'].append(i+1)
                         data['Well'].append(self.well_attributes['wellname'])
                         data['Surface'].append(self.surface_attributes[sfc_path]['name'])
-                        data['TVD (m)'].append(round(sfc_line_y, 2))
-                        data['TVD uncertainty (m)'].append(round(error, 2))
-                        data['Conditional point RHLEN (m)'].append(round(cp_x, 2))
-                        data['Surface line RHLEN (m)'].append(round(sfc_line_x, 2))
-                        data['|\u0394RHLEN| (m)'].append(round(abs(sfc_line_x-cp_x), 2))
+                        data['TVD (m)'].append("%0.2f"%sfc_line_y)
+                        data['TVD uncertainty (m)'].append("%0.2f"%error)
+                        data['Conditional point RHLEN (m)'].append("%0.2f"%cp_x)
+                        data['Surface line RHLEN (m)'].append("%0.2f"%sfc_line_x)
+                        data['|\u0394RHLEN| (m)'].append("%0.2f"%abs(sfc_line_x-cp_x))
         return pd.DataFrame(data)
 
->>>>>>> 50e2b673
     def get_plotly_layout(self, surfacepaths):
         layout = {}
         if len(surfacepaths) == 0:
@@ -423,8 +420,6 @@
         index_array = np.where(well_df.SDIFF == well_df.SDIFF.min())
         cond_RHLEN[i] = well_df["R_HLEN"].values[index_array[0]][0]
 
-<<<<<<< HEAD
-=======
         key = wellpoint_df_surfaces[i]
         RHLEN = cond_RHLEN[i]
         if key not in cond_sfc:
@@ -433,7 +428,6 @@
             cond_sfc[key].append(RHLEN) 
     return np.array([cond_RHLEN, wellpoint_df["TVD"]]), cond_sfc
 
->>>>>>> 50e2b673
 @CACHE.memoize(timeout=CACHE.TIMEOUT)
 def get_range_from_well(well_df, ymin):
     x_well_max = np.max(well_df["R_HLEN"])
