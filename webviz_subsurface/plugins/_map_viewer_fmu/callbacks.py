--- conflicted
+++ resolved
@@ -1,42 +1,40 @@
-from typing import Callable, Dict, List, Optional, Tuple, Any, Union
-from copy import deepcopy
 import json
 import math
+from copy import deepcopy
+from typing import Any, Callable, Dict, List, Optional, Tuple, Union
 
 import numpy as np
-from dash import Input, Output, State, callback, callback_context, no_update, ALL, MATCH
+from dash import ALL, MATCH, Input, Output, State, callback, callback_context, no_update
 from dash.exceptions import PreventUpdate
-
-
 from webviz_config.utils._dash_component_utils import calculate_slider_step
 
 from webviz_subsurface._components.deckgl_map.deckgl_map_layers_model import (
     DeckGLMapLayersModel,
 )
-from webviz_subsurface._providers.ensemble_surface_provider.surface_server import (
-    SurfaceServer,
-    QualifiedAddress,
-    QualifiedDiffAddress,
-)
-
+from webviz_subsurface._providers import EnsembleSurfaceProvider
 from webviz_subsurface._providers.ensemble_fault_polygons_provider.ensemble_fault_polygons_provider import (
     SimulatedFaultPolygonsAddress,
 )
 from webviz_subsurface._providers.ensemble_surface_provider.ensemble_surface_provider import (
+    ObservedSurfaceAddress,
     SimulatedSurfaceAddress,
     StatisticalSurfaceAddress,
-    ObservedSurfaceAddress,
     SurfaceAddress,
 )
-from webviz_subsurface._providers import EnsembleSurfaceProvider
+from webviz_subsurface._providers.ensemble_surface_provider.surface_server import (
+    QualifiedAddress,
+    QualifiedDiffAddress,
+    SurfaceServer,
+)
+
 from ._types import SurfaceMode
 from .layout import (
+    DefaultSettings,
     LayoutElements,
+    LayoutLabels,
     SideBySideSelectorFlex,
+    Tabs,
     update_map_layers,
-    DefaultSettings,
-    Tabs,
-    LayoutLabels,
 )
 
 
@@ -115,17 +113,9 @@
 
         selector_values = []
         for idx in range(number_of_views):
-<<<<<<< HEAD
             view_selections = combine_selector_values_and_name(
                 mapselector_values, selector_ids, view=idx
             )
-=======
-            view_selections = {
-                id_values["selector"]: values
-                for values, id_values in zip(mapselector_values, selector_ids)
-                if id_values["view"] == idx
-            }
->>>>>>> bbb50657
             view_selections["multi"] = multi_selector
             if tab_name == Tabs.STATS:
                 view_selections["mode"] = DefaultSettings.VIEW_LAYOUT_STATISTICS_TAB[
@@ -318,26 +308,20 @@
         State({"id": get_uuid(LayoutElements.MULTI), "tab": MATCH}, "value"),
     )
     def _update_map(
-<<<<<<< HEAD
         surface_elements: List[dict],
-        wells: List[str],
+        selected_wells: List[str],
         view_columns: Optional[int],
         options: List[str],
         tab_name: str,
         multi: str,
-=======
-        surface_elements: List, view_columns, options, selected_wells, tab_name, multi
->>>>>>> bbb50657
     ):
         """Updates the map component with the stored, validated selections"""
 
         # Prevent update if the pattern matched components does not match the current tab
         state_list = callback_context.states_list
-        if state_list[1]["id"]["tab"] != tab_name:
+        if state_list[1]["id"]["tab"] != tab_name or surface_elements is None:
             raise PreventUpdate
 
-        if surface_elements is None:
-            raise PreventUpdate
         if tab_name == Tabs.DIFF:
             view_columns = 3 if view_columns is None else view_columns
 
@@ -356,7 +340,6 @@
         layer_model = DeckGLMapLayersModel(layers)
 
         for idx, data in enumerate(surface_elements):
-<<<<<<< HEAD
             diff_surf = data.get("surf_type") == "diff"
             surf_meta, img_url = (
                 get_surface_metadata_and_image(data)
@@ -370,65 +353,12 @@
             ]
             horizon_name = data_for_faultpolygons["name"][0]
             fault_polygons_address = SimulatedFaultPolygonsAddress(
-                attribute=fault_polygons_provider.attributes()[0],
+                attribute=fault_polygon_attribute,
                 name=map_surface_names_to_fault_polygons.get(
                     horizon_name, horizon_name
                 ),
                 realization=int(data_for_faultpolygons["realizations"][0]),
             )
-=======
-
-            if data.get("surf_type") != "diff":
-                # view_setting = ViewSetting(**data)
-                #  view_settings.append(ViewSetting(**data))
-                surface_address = get_surface_context_from_data(data)
-
-                provider = ensemble_surface_providers[data["ensemble"][0]]
-                surf_meta, img_url = publish_and_get_surface_metadata(
-                    surface_provider=provider, surface_address=surface_address
-                )
-                fault_polygons_provider = ensemble_fault_polygons_providers[
-                    data["ensemble"][0]
-                ]
-                horion_name = data["name"][0]
-                fault_polygons_address = SimulatedFaultPolygonsAddress(
-                    attribute=fault_polygon_attribute,
-                    name=map_surface_names_to_fault_polygons.get(
-                        horion_name, horion_name
-                    ),
-                    realization=int(data["realizations"][0]),
-                )
-            else:
-
-                # Calculate and add layers for difference map.
-                # Mostly duplicate code to the above. Should be improved.
-                surface_address = get_surface_context_from_data(surface_elements[0])
-                subsurface_address = get_surface_context_from_data(surface_elements[1])
-                provider = ensemble_surface_providers[
-                    surface_elements[0]["ensemble"][0]
-                ]
-                subprovider = ensemble_surface_providers[
-                    surface_elements[1]["ensemble"][0]
-                ]
-                surf_meta, img_url = publish_and_get_diff_surface_metadata(
-                    surface_provider=provider,
-                    surface_address=surface_address,
-                    sub_surface_provider=subprovider,
-                    sub_surface_address=subsurface_address,
-                )
-                fault_polygons_provider = ensemble_fault_polygons_providers[
-                    surface_elements[0]["ensemble"][0]
-                ]
-                horion_name = surface_elements[0]["name"][0]
-                fault_polygons_address = SimulatedFaultPolygonsAddress(
-                    attribute=fault_polygon_attribute,
-                    name=map_surface_names_to_fault_polygons.get(
-                        horion_name, horion_name
-                    ),
-                    realization=int(surface_elements[0]["realizations"][0]),
-                )
-
->>>>>>> bbb50657
             viewport_bounds = [
                 surf_meta.x_min,
                 surf_meta.y_min,
@@ -490,13 +420,8 @@
                 layer_model.update_layer_by_id(
                     layer_id=f"{LayoutElements.WELLS_LAYER}-{idx}",
                     layer_data={
-<<<<<<< HEAD
-                        "data": well_server.encode_partial_url(
-                            provider_id=well_provider.provider_id(), well_names=wells
-=======
                         "data": well_picks_provider.get_geojson(
                             selected_wells, data["name"][0]
->>>>>>> bbb50657
                         )
                     },
                 )
