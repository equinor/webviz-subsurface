--- conflicted
+++ resolved
@@ -123,22 +123,18 @@
     def set_callbacks(self) -> None:
         @callback(
             Output(
-<<<<<<< HEAD
-                self.get_store_unique_id(PlugInIDs.Stores.ViewSetttings.REFERENCE),
-                "data",
-=======
                 self.component_unique_id(ViewSettings.IDs.LABEL).to_string(),
                 "disabled",
->>>>>>> 3cfc0180
             ),
             Input(
                 self.component_unique_id(ViewSettings.IDs.PLOT_OPTIONS).to_string(),
                 "value",
             ),
         )
-<<<<<<< HEAD
-        def _set_reference(ref: str) -> str:
-            return ref
+        def _disable_label(plot_options: List) -> bool:
+            if plot_options is None:
+                return False
+            return "Show realization points" in plot_options
 
         @callback(
             Output(
@@ -198,10 +194,4 @@
             ),
         )
         def _set_label(label: str) -> str:
-            return
-=======
-        def _disable_label(plot_options: List) -> bool:
-            if plot_options is None:
-                return False
-            return "Show realization points" in plot_options
->>>>>>> 3cfc0180
+            return