--- conflicted
+++ resolved
@@ -34,21 +34,4 @@
                 multi=False,
                 clearable=False,
             )
-<<<<<<< HEAD
-        ]
-
-    def set_callbacks(self) -> None:
-        @callback(
-            Output(
-                self.get_store_unique_id(PlugInIDs.Stores.Selectors.RESPONSE),
-                "data",
-            ),
-            Input(
-                self.component_unique_id(Selectors.IDs.RESPONSE).to_string(), "value"
-            ),
-        )
-        def _set_response(response: str) -> str:
-            return response
-=======
-        ]
->>>>>>> 3cfc0180
+        ]