--- conflicted
+++ resolved
@@ -137,18 +137,6 @@
                 for response in responses
                 if response not in self._multi_filters
             ]
-<<<<<<< HEAD
-        self._initial_response: str = (
-            initial_response if initial_response else self._responses[0]
-        )
-        # Settingsgroup for switching between table and bars
-        self.add_store(
-            PlugInIDs.Stores.PlotPicker.BARS_OR_TABLE,
-            WebvizPluginABC.StorageType.SESSION,
-        )
-        self.add_shared_settings_group(
-            PlotPicker(), PlugInIDs.SharedSettings.PLOTPICKER
-=======
 
         initial_response = initial_response if initial_response else responses[0]
 
@@ -166,7 +154,6 @@
         self.add_view(
             TornadoTableView(),
             PluginIDs.TornadoViewGroup.TORNADO_TABLE_VIEW,
->>>>>>> 3cfc0180
         )
 
         # Settingsgroup for Selector
