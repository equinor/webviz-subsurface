from uuid import uuid4
from pathlib import Path
import dash
import dash_table
import xtgeo
import os
import pandas as pd
from dash.dependencies import Input, Output, State
import dash_html_components as html
import dash_core_components as dcc
import dash_bootstrap_components as dbc

import webviz_core_components as wcc
import webviz_subsurface_components
from webviz_config import WebvizPluginABC
from webviz_config.webviz_store import webvizstore
from webviz_config.common_cache import CACHE

from .._datainput.surface import new_make_surface_layer
from .._datainput.huv_xsection import HuvXsection
from .._datainput.huv_table import FilterTable
from .._datainput import parse_model_file


class HorizonUncertaintyViewer(WebvizPluginABC):
    """ ### HorizonUncertaintyViewer
Visualizes depth error for surfaces in map view and cross section view.
The cross section is defined by surfacefiles and wellfiles or a polyline.
Polyline drawn interactivly in map view. Files parsed from model_file.xml.
* `surfacefiles`: List of file paths to Irap Binary surfaces
* `surfacefiles_de`: List of file paths to Irap Binary depth error surfaces
* `surfacenames`: Corresponding list of displayed surface names
* `surface_attributes`: Dictionary with data related to all surfaces
* `targetpoints`: Targetpoints from targetpoints.csv
* `wellpoints`: Wellpoints from wellpoints.csv
* `topofzone`: Top of zone from model_file.xml
* `wellfiles`: List of file paths to wells
* `wellnames`: List of well names
* `zonation_data`: zonation_status.csv
* `conditional_data`: Data for conditional points from wellpoints.csv
* `zonelogname`: Name of zone logs from model_file.xml
* `well_attributes`: Dictionary with data related to all wells
* `plotly_theme`: Theme from webviz
* `basedir`: Base directory to model_file.xml
* `zunit`: z-unit for display
"""

    def __init__(
            self,
            app,
            basedir: Path = None,
            planned_wells_dir: Path = None,
            zunit="depth (m)",
            zonemin: int = 1,
    ):

        super().__init__()
        self.zunit = zunit
        self.surfacefiles = parse_model_file.get_surface_files(basedir)
        self.surfacefiles_de = parse_model_file.get_error_files(basedir)
        self.surfacefiles_dr = parse_model_file.get_surface_dr_files(basedir)
        self.surfacefiles_dt = parse_model_file.get_surface_dt_files(basedir)
        self.surfacefiles_dte = parse_model_file.get_surface_dte_files(basedir)
        self.surfacefiles_dre = parse_model_file.get_surface_dre_files(basedir)
        self.surface_attributes = {}
        self.target_points = parse_model_file.get_target_points(basedir)
        self.well_points = parse_model_file.get_well_points(basedir)
        self.surfacenames = parse_model_file.extract_surface_names(basedir)
        self.topofzone = parse_model_file.extract_topofzone_names(basedir)
        for i, surfacefile in enumerate(self.surfacefiles):
            self.surface_attributes[get_path(surfacefile)] = {
                "color": get_color(i),
                'order': i,
                "name": self.surfacenames[i], "topofzone": self.topofzone[i],
                "surface": xtgeo.surface_from_file(Path(surfacefile), fformat='irap_binary'),
                "surface_de": xtgeo.surface_from_file(Path(self.surfacefiles_de[i]), fformat='irap_binary'),
                "surface_dt": xtgeo.surface_from_file(Path(self.surfacefiles_dt[i]), fformat="irap_binary") if self.surfacefiles_dt is not None else None,
                "surface_dr": xtgeo.surface_from_file(Path(self.surfacefiles_dr[i]), fformat="irap_binary") if self.surfacefiles_dr is not None else None,
                "surface_dte": xtgeo.surface_from_file(Path(self.surfacefiles_dte[i]), fformat="irap_binary") if self.surfacefiles_dte is not None else None,
                "surface_dre": xtgeo.surface_from_file(Path(self.surfacefiles_dre[i]), fformat="irap_binary") if self.surfacefiles_dre is not None else None,
            }
        self.wellfiles = parse_model_file.get_well_files(basedir)
        self.wellnames = [Path(wellfile).stem for wellfile in self.wellfiles]
        self.zonation_data = parse_model_file.get_zonation_data(basedir)
        self.conditional_data = parse_model_file.get_conditional_data(basedir)
        self.zonemin = zonemin
        self.zonelog_name = parse_model_file.get_zonelog_name(basedir)  # name of zonelog in OP txt files
        self.plotly_theme = app.webviz_settings["theme"].plotly_theme
        self.uid = uuid4()
        self.set_callbacks(app)
        self.xsec = HuvXsection(self.surface_attributes, self.zonation_data, self.conditional_data, self.zonelog_name)
        self.df_well_target_points = FilterTable(self.target_points, self.well_points)
        if planned_wells_dir is not None:
            self.planned_well_files = [os.path.join(planned_wells_dir, f) for f in os.listdir(planned_wells_dir)]
            self.planned_well_names = [Path(wf).stem for wf in self.planned_well_files]
        else:
            self.planned_well_files = []
            self.planned_wells = []
            self.planned_well_names = []
        self.xsec.set_well_attributes(self.wellfiles)
        self.xsec.set_planned_attributes(self.planned_well_files)

        # Store current layers
<<<<<<< HEAD
        self.LAYERS_STATE = []
        self.state = {'switch': True}
=======
        self.layers_state = []
        self.state = {
            'switch': True
        }
>>>>>>> efa47ca5

    def ids(self, element):
        return f"{element}-id-{self.uid}"

    @property
    def cross_section_graph_layout(self):
        return html.Div(
            children=[
                wcc.Graph(
                    id=self.ids("xsec-view"),
                )
            ]
        )

    @property
    def cross_section_widgets_layout(self):
        return html.Div(
            children=[
                html.Div(
                    children=[
                        dbc.Button(
                            "Graph Settings",
                            id=self.ids("button-open-graph-settings"),
                            color='light',
                            className='mr-1'
                        ),
                        dbc.Modal(
                            children=[
                                dbc.ModalHeader("Graph Settings"),
                                dbc.ModalBody(
                                    children=[
                                        html.Label(
                                            style={
                                                "font-weight": "bold",
                                                "textAlign": "Left",
                                            },
                                            children="Select Surfaces",
                                        ),
                                        dcc.Checklist(
                                            id=self.ids('all-surfaces-checkbox'),
                                            options=[{'label': 'all', 'value': 'True'}],
                                            value=['True'],
                                        ),
                                        dcc.Checklist(
                                            id=self.ids('surfaces-checklist'),
                                            options=[
                                                {"label": name, "value": path}
                                                for name, path in zip(
                                                    self.surfacenames, self.surfacefiles
                                                )
                                            ],
                                            value=self.surfacefiles,
                                        ),
                                        dcc.Checklist(
                                            id=self.ids('surfaces-de-checklist'),
                                            options=[
                                                {
                                                    "label": name + '_depth_error',
                                                    "value": path,
                                                    "disabled": False
                                                }
                                                for name, path in zip(
                                                    self.surfacenames, self.surfacefiles
                                                )
                                            ],
                                            value=self.surfacefiles,
                                        ),
                                    ],
                                ),
                                dbc.ModalFooter(
                                    children=[
                                        dbc.Button(
                                            "Close",
                                            id=self.ids("button-close-graph-settings"),
                                            className="ml-auto"
                                        ),
                                        dbc.Button(
                                            'Apply changes',
                                            id=self.ids('button-apply-checklist'),
                                            className='ml-auto'
                                        )
                                    ]
                                ),
                            ],
                            id=self.ids("modal-graph-settings"),
                            size="sm",
                            centered=True,
                            backdrop=False,
                            fade=False,
                        ),
                        dbc.Button("Well Settings", id=self.ids("button-open-well-settings")),
                        dbc.Modal(
                            children=[
                                dbc.ModalHeader("Well Settings"),
                                dbc.ModalBody(
                                    children=[
                                        html.Label(
                                            style={
                                                "font-weight": "bold",
                                                "textAlign": "Left",
                                            },
                                            children="Select Well Attributes",
                                        ),
                                        dcc.Checklist(
                                            id=self.ids('all-well-settings-checkbox'),
                                            options=[{'label': 'all', 'value': 'True'}],
                                            value=['True'],
                                        ),
                                        dcc.Checklist(
                                            id=self.ids('well-settings-checklist'),
                                            options=[
                                                {
                                                    "label": "Zonelog",
                                                    "value": "zonelog"
                                                },
                                                {
                                                    "label": "Zonation points",
                                                    "value": "zonation_points"
                                                },
                                                {
                                                    "label": "Conditional points",
                                                    "value": "conditional_points"
                                                }
                                            ],
                                            value=[
                                                "zonelog",
                                                "zonation_points",
                                                "conditional_points"
                                            ]
                                        ),
                                    ],
                                ),
                                dbc.ModalFooter(
                                    children=[
                                        dbc.Button(
                                            "Close",
                                            id=self.ids("button-close-well-settings"),
                                            className="ml-auto"
                                        ),
                                        dbc.Button(
                                            'Apply',
                                            id=self.ids('button-apply-well-settings-checklist'),
                                            className='ml-auto'
                                        )
                                    ]
                                ),
                            ],
                            id=self.ids("modal-well-settings"),
                            size="sm",
                            centered=True,
                            backdrop=False,
                            fade=False,
                        ),
                    ],
                ),
                wcc.FlexBox(
                    children=[
                        html.Div(
                            children=[
                                html.Label(
                                    style={
                                        "font-weight": "bold",
                                        "textAlign": "center",
                                    },
                                    children="Select well",
                                ),
                                dcc.Dropdown(
                                    id=self.ids("well-dropdown"),
                                    options=[
                                        {"label": name, "value": path}
                                        for name, path in zip(
                                            self.wellnames, self.wellfiles
                                        )
                                    ] + [
                                        {'label': name, 'value': path}
                                        for name, path in zip(
                                            self.planned_well_names, self.planned_well_files
                                        )
                                    ],
                                    value=self.wellfiles[0],
                                    clearable=False,
                                    disabled=False,
                                ),
                            ]
                        ),
                    ],
                ),
                html.Div(
                    children=[
                        html.Div(
                            style={
                                "marginTop": "0px",
                                "height": "800px",
                                "zIndex": -9999,
                            },
                            children=[self.cross_section_graph_layout],
                            id=self.ids("cross-section-view"),
                        )
                    ]
                ),
            ]
        )

    @property
    def target_points_tab_layout(self):
        df = self.df_well_target_points.get_targetpoints_df()
        return dash_table.DataTable(
            id=self.ids("target-point-table"),
            columns=[{"name": i, "id": i} for i in df.columns],
            data=df.to_dict('records'),
            sort_action="native",
            filter_action="native",
        )

    @property
    def well_points_tab_layout(self):
        return html.Div([
            dbc.Button("Table Settings", id=self.ids("button-open-table-settings")),
            dbc.Modal(
                children=[
                    dbc.ModalHeader("Table Settings"),
                    dbc.ModalBody(
                        children=[
                            html.Label(
                                style={
                                    "font-weight": "bold",
                                    "textAlign": "Left",
                                },
                                children="Select Table Columns",
                            ),
                            dcc.Checklist(
                                id=self.ids('columns-checklist'),
                                options=[
                                    {"label": name, "value": column_name}
                                    for name, column_name in zip(
                                        self.df_well_target_points.get_wellpoints_df().keys().values,
                                        self.df_well_target_points.get_wellpoints_df().keys().values
                                    )
                                ],
                                value=[
                                    'Surface',
                                    'Well',
                                    'TVD',
                                    'MD',
                                    'Outlier',
                                    'Deleted',
                                    'Residual'
                                ]
                            ),
                        ],
                    ),
                    dbc.ModalFooter(
                        children=[
                            dbc.Button(
                                "Close",
                                id=self.ids("button-close-table-settings"),
                                className="ml-auto"
                            ),
                            dbc.Button(
                                'Apply',
                                id=self.ids('button-apply-columnlist'),
                                className='ml-auto'
                            )
                        ]
                    ),
                ],
                id=self.ids("modal-table-settings"),
                size="sm",
                centered=True,
                backdrop=False,
                fade=False,
            ),
            html.Div(id=self.ids('well-points-table-container')),
        ])

    @property
    def left_flexbox_layout(self):
        return html.Div(
            children=[
                wcc.FlexBox(
                    children=[
                        dcc.RadioItems(
                            labelStyle={'display': 'inline-block'},
                            options=[
                                {'label': 'Map view', 'value': 'map-view'},
                                {'label': 'Table view', 'value': 'table-view'}
                            ],
                            id=self.ids('map-table-radioitems'),
                            value='map-view'
                        )
                    ],
                    style={"padding": "5px"},
                ),
                html.Div(id=self.ids('hidden-div-map-view'), children=[self.map_view_layout]),  # Hidden div to store polyline points when in table view
                html.Div(id=self.ids('hidden-div-table-view'), children=[self.table_view_layout]),
            ]
        )

    @property
    def map_view_layout(self):
        return html.Div(
            children=[
                wcc.FlexBox(
                    children=[
                        html.Div(
                            children=[
                                html.Label(
                                    style={
                                        "font-weight": "bold",
                                        "textAlign": "center",
                                    },
                                    children="Select surface",
                                ),
                                dcc.Dropdown(
                                    id=self.ids("map-dropdown"),
                                    options=[
                                        {"label": name, "value": path}
                                        for name, path in zip(
                                            self.surfacenames, self.surfacefiles
                                        )
                                    ],
                                    value=self.surfacefiles[0],
                                    clearable=False,
                                ),
                            ]
                        ),
                    ],
                ),
                html.Div(
                    style={
                        "marginTop": "0px",
                        "height": "800px",
                        "zIndex": -9999,
                    },
                    children=[
                        webviz_subsurface_components.NewLayeredMap(
                            id=self.ids("layered-map"),
                            layers=[],
                            syncedMaps=[],
                            minZoom=-5,
                            drawTools={
                                "drawMarker": False,
                                "drawPolygon": False,
                                "drawPolyline": True,
                                "position": "topright"
                            },
                            switch={
                                "value": self.state['switch'],
                                "label": "Hillshading",
                            },
                            colorBar={
                                "position": "bottomright"
                            },
                        ),
                    ],
                )
            ]
        )

    @property
    def table_view_layout(self):
        df = self.xsec.get_intersection_dataframe(self.wellfiles[0])
        return html.Div(
            children=[
                dash_table.DataTable(
                    id=self.ids('uncertainty-table'),
                    columns=[{"name": i, "id": i} for i in df.columns],
                    data=df.to_dict('records'),
                    sort_action="native",
                    filter_action="native",
                ),
            ],
            style={"marginTop": "25px"},
        )

    @property
    def layout(self):
        return dcc.Tabs(children=[
            dcc.Tab(
                label="Cross section & map view",
                children=[
                    wcc.FlexBox(
                        id=self.ids("layout"),
                        children=[
                            html.Div(style={"flex": 1}, children=self.left_flexbox_layout),
                            html.Div(style={"flex": 1.5}, children=self.cross_section_widgets_layout),
                        ]
                    )
                ]
            ),
            dcc.Tab(
                label="Target Points",
                children=[html.Div(children=self.target_points_tab_layout)]
            ),
            dcc.Tab(
                label='Well Points',
                children=[self.well_points_tab_layout]
            )
        ])

    def set_callbacks(self, app):
        @app.callback(
            Output(self.ids("layered-map"), "layers"),
            [
                Input(self.ids("map-dropdown"), "value"),
                Input(self.ids("layered-map"), "switch")  # Toggle hillshading on/off
            ],
        )
        def _render_map(surfacefile, switch):
<<<<<<< HEAD
            ''' Renders map view for one surface with de, dt, dte, dr, dre and depth
            Wells marked with circles and hillshading toggle
            '''
            if self.state['switch'] is not switch['value']:
                hillshade_layers = self.LAYERS_STATE.copy()
                for layer in hillshade_layers:
=======
            ''' Renders map view with depth error '''
            print("This callback is triggered")
            if self.state['switch'] is not switch['value']:
                new_layers = self.layers_state.copy()
                for layer in new_layers:
>>>>>>> efa47ca5
                    if "shader" in layer["data"][0]:
                        layer["data"][0]["shader"]["type"] = 'hillshading' if switch['value'] is True else None
                        layer["action"] = "update"
                self.state['switch'] = switch['value']
<<<<<<< HEAD
                return hillshade_layers

            surface_name = self.surface_attributes[Path(surfacefile)]["name"]
            well_layers = get_well_layers(self.wellfiles, surface_name, self.conditional_data, radius=100, color="rgb(0,255,0)")
            surfaces = [
                self.surface_attributes[Path(surfacefile)]["surface_dt"],
                self.surface_attributes[Path(surfacefile)]["surface_dte"],
                self.surface_attributes[Path(surfacefile)]["surface_dr"],
                self.surface_attributes[Path(surfacefile)]["surface_dre"],
                self.surface_attributes[Path(surfacefile)]["surface_de"],
                self.surface_attributes[Path(surfacefile)]["surface"]
=======
                return new_layers
            surface_name = self.surface_attributes[get_path(surfacefile)]["name"]
            shader_type = 'hillshading' if switch['value'] is True else None
            min_val = None
            max_val = None
            color = ["#0d0887", "#46039f", "#7201a8", "#9c179e", "#bd3786", "#d8576b", "#ed7953", "#fb9f3a", "#fdca26", "#f0f921"]
            well_layers = []
            for wellfile in self.wellfiles:
                well = xtgeo.Well(get_path(wellfile))
                well_layer_dict = make_well_circle_layer(
                    well.wellname,
                    self.conditional_data,
                    surface_name,
                    radius=100,
                    color="rgb(0,255,0)"
                    )
                if len(well_layer_dict["data"]) != 0:
                    well_layer_dict["id"] = surface_name + ' ' + well.wellname + "-id"
                    well_layer_dict["action"] = "add"
                    well_layers.append(well_layer_dict)
            surfaces = [
                        self.surface_attributes[get_path(surfacefile)]["surface_dt"],
                        self.surface_attributes[get_path(surfacefile)]["surface_dte"],
                        self.surface_attributes[get_path(surfacefile)]["surface_dr"],
                        self.surface_attributes[get_path(surfacefile)]["surface_dre"],
                        self.surface_attributes[get_path(surfacefile)]["surface_de"],
                        self.surface_attributes[get_path(surfacefile)]["surface"]
            ]
            d_list = [
                        "Depth trend",
                        "Depth trend uncertainty",
                        "Depth residual",
                        "Depth residual uncertainty",
                        "Depth uncertainty",
                        "Depth"
>>>>>>> efa47ca5
            ]
            layers = get_surface_layers(switch, surface_name, surfaces)
            layers.extend(well_layers)

            # Deletes old layers
            old_layers = self.layers_state
            self.layers_state = layers.copy()
            if old_layers is not None and len(old_layers) > 0:
                for layer in old_layers:
                    layer["action"] = "delete"
                layers.extend(old_layers)

            return layers

        @app.callback(
            Output(self.ids("xsec-view"), "figure"),
            [
                Input(self.ids('button-apply-checklist'), 'n_clicks'),
                Input(self.ids('button-apply-well-settings-checklist'), 'n_clicks'),
                Input(self.ids("well-dropdown"), "value"),  # wellpath
                Input(self.ids("layered-map"), "polyline_points"),  # coordinates from layered-map
            ],
            [
                State(self.ids("surfaces-checklist"), "value"),  # List of surfacefiles
                State(self.ids("surfaces-de-checklist"), "value"),  # List of surfacefiles keys
                State(self.ids("well-settings-checklist"), "value"),  # Well settings checkbox content
            ],
        )
        def _render_xsection(n_clicks, n_clicks2, wellfile, polyline, surfacefiles, de_keys, well_settings):
            ''' Renders cross section view from wellfile or polyline drawn in map view '''
            ctx = dash.callback_context
            de_keys_2 = []
            surfacefiles_2 = []
            for i in range(len(de_keys)):
                de_keys_2.append(get_path(de_keys[i]))
            for j in range(len(surfacefiles)):
                surfacefiles_2.append(get_path(surfacefiles[j]))
            if ctx.triggered[0]['prop_id'] == self.ids('layered-map') + '.polyline_points' and polyline is not None:
                wellfile = None
            self.xsec.set_de_and_surface_lines(surfacefiles_2, de_keys_2, wellfile, polyline)
            self.xsec.set_xsec_fig(surfacefiles_2, de_keys_2, well_settings, wellfile)
            return self.xsec.fig

        @app.callback(
            Output(self.ids("surfaces-checklist"), "value"),
            [Input(self.ids("all-surfaces-checkbox"), "value")],
        )
        def _update_surface_tickboxes(all_surfaces_checkbox):
            ''' Toggle on/off all surfaces in graph settings modal '''
            return self.surfacefiles if all_surfaces_checkbox == ['True'] else []

        @app.callback(
            Output(self.ids("modal-graph-settings"), "is_open"),
            [
                Input(self.ids("button-open-graph-settings"), "n_clicks"),
                Input(self.ids("button-close-graph-settings"), "n_clicks"),
                Input(self.ids('button-open-graph-settings'), 'disabled')
            ],
            [State(self.ids("modal-graph-settings"), "is_open")],
        )
        def _toggle_modal_graph_settings(n1, n2, disabled, is_open):
            ''' Open or close graph settings modal button '''
            if disabled:
                return False
            elif n1 or n2:
                return not is_open
            else:
                return is_open

        @app.callback(
            Output(self.ids('surfaces-de-checklist'), 'options'),
            [Input(self.ids('surfaces-checklist'), 'value')],
            [State(self.ids('surfaces-de-checklist'), 'options')],
        )
        def _disable_error_checkboxes(surface_values, de_options):
            ''' Removes ability to toggle depth error when corresponding surface is disabled in graph settings modal '''
            for i, opt in enumerate(de_options):
                if (surface_values is None) or (opt['value'] not in surface_values):
                    de_options[i]['disabled'] = True
                else:
                    de_options[i]['disabled'] = False
            return de_options

        @app.callback(
            Output(self.ids("well-settings-checklist"), "value"),
            [Input(self.ids("all-well-settings-checkbox"), "value")],
        )
        def _update_well_settings_tickboxes(all_well_attributes_checkbox):
            return [
                "zonelog",
                "zonation_points",
                "conditional_points"
            ] if all_well_attributes_checkbox == ['True'] else []

        @app.callback(
            Output(self.ids("modal-well-settings"), "is_open"),
            [Input(self.ids("button-open-well-settings"), "n_clicks"),
             Input(self.ids("button-close-well-settings"), "n_clicks")],
            [State(self.ids("modal-well-settings"), "is_open")],
        )
        def _toggle_modal_well_settings(n1, n2, is_open):
            if n1 or n2:
                return not is_open
            return is_open

        @app.callback(
            Output(self.ids('well-points-table-container'), 'children'),
            [
                Input(self.ids('button-apply-columnlist'), 'n_clicks'),
            ],
            [
                State(self.ids("columns-checklist"), "value"),  # columns list
            ],
        )
        def display_output(n_clicks, column_list):
            wellpoints_df = self.df_well_target_points.update_wellpoints_df(column_list)
            return html.Div([
                dash_table.DataTable(
                    id=self.ids('well-points-table'),
                    columns=[{"name": i, "id": i} for i in wellpoints_df.columns],
                    data=wellpoints_df.to_dict('records'),
                    sort_action="native",
                    filter_action="native",
                ),
            ])

        @app.callback(
            Output(self.ids("modal-table-settings"), "is_open"),
            [Input(self.ids("button-open-table-settings"), "n_clicks"),
             Input(self.ids("button-close-table-settings"), "n_clicks")],
            [State(self.ids("modal-table-settings"), "is_open")],
        )
        def _toggle_modal_table_settings(n1, n2, is_open):
            if n1 or n2:
                return not is_open
            return is_open

        @app.callback(
            [
                Output(self.ids('hidden-div-map-view'), 'hidden'),
                Output(self.ids('hidden-div-table-view'), 'hidden')
            ],
            [
                Input(self.ids('map-table-radioitems'), 'value')
            ],
        )
        def _toggle_left_flexbox_content(value):
            if value == 'table-view':
                return True, False
            else:
                return False, True

        @app.callback(
            Output(self.ids('uncertainty-table'), 'data'),
            [Input(self.ids('well-dropdown'), 'value')]
        )
        def _render_uncertainty_table(wellfile):
            df = self.xsec.get_intersection_dataframe(wellfile)
            return df.to_dict('records')

    def add_webvizstore(self):
        files = []
        files += self.surfacefiles if self.surfacefiles else []
        files += self.surfacefiles_de if self.surfacefiles_de else []
        files += self.surfacefiles_dr if self.surfacefiles_dr else []
        files += self.surfacefiles_dt if self.surfacefiles_dt else []
        files += self.surfacefiles_dre if self.surfacefiles_dre else []
        files += self.surfacefiles_dte if self.surfacefiles_dte else []
        files += self.wellfiles if self.wellfiles else []
        return [(get_path, [{"path": fn}]) for fn in files]


@webvizstore
def get_path(path) -> Path:
    return Path(path)


def get_color(i):
    """ Create a list of colors for surface layers
    Args:
        i: Index of surface layer in surfacefiles list
    Returns:
        List of colors for surface layers
    """
    colors = [
        "rgb(70,130,180)",      # Steel blue
        "rgb(0,0,255)",         # Blue
        "rgb(51,51,0)",         # Olive green
        "rgb(0,128,0)",         # Green
        "rgb(0,255,0)",         # Lime
        "rgb(255,255,0)",       # Yellow
        "rgb(255,105,180)",     # Pink
        "rgb(221,160,221)",     # Plum
        "rgb(75,0,130)",        # Purple
        "rgb(160,82,45)",       # Sienna
        "rgb(244,164,96)",      # Tan
        "rgb(255,140,0)",       # Orange
        "rgb(255,69,0)",        # Blood orange
        "rgb(255,0,0)",         # Red
        "rgb(220,20,60)",       # Crimson
        "rgb(128,0,0)",         # Dark red
        "rgb(101,67,33)",       # Dark brown
    ]
    n_colors = len(colors)
    return colors[(i) % (n_colors)]


@CACHE.memoize(timeout=CACHE.TIMEOUT)
def get_well_layers(wellfiles, surface_name, wellpoints_file, radius=1000, color="red"):
    """ Make circles around well in layered map view
    Args:
        wellfiles: List of all wellfiles
        surface_name: Name of surface
        wellpoints_file: Path to wellpoints.csv for conditional points (cp)
    Returns:
        well_layers: Dictionary with data for circles
     """
    df = pd.read_csv(wellpoints_file)
    cp_df = df[df["Surface"] == surface_name]  # Get conditional points
    well_layers = []
    for wellfile in wellfiles:
        well = xtgeo.Well(wellfile)
        well_name = well.wellname
        well_cp_df = cp_df[cp_df["Well"] == well_name]
        coordinates = well_cp_df[['x', 'y']].values
        if len(coordinates) == 0:
            well_layer = {
                "name": well_name,
                "checked": True,
                "baseLayer": False,
                "data": [],
            }
        else:
            well_layer = {
                "name": well_name,
                "checked": True,
                "baseLayer": False,
                "data": [{
                    "type": "circle",
                    "center": coordinates[0],
                    "color": color,
                    "radius": radius,
                    "tooltip": well_name,
                }],
            }
        if len(well_layer["data"]) != 0:
            well_layer["id"] = surface_name + ' ' + well.wellname + "-id"
            well_layer["action"] = "add"
            well_layers.append(well_layer)
    return well_layers


@CACHE.memoize(timeout=CACHE.TIMEOUT)
def get_surface_layers(switch, surface_name, surfaces):
    ''' Creates layers in map from all surfaces with new_make_surface_layer in surface.py
    Args:
        switch: Toggle hillshading on/off
        surface_name: Name of surface
        surfaces: List containing a single surface with corresponding depth error, depth trend etc.
    Returns:
        layers: List of all surface layers
    '''
    min_val = None
    max_val = None
    shader_type = 'hillshading' if switch['value'] is True else None
    depth_list = [
                "Depth trend",
                "Depth trend uncertainty",
                "Depth residual",
                "Depth residual uncertainty",
                "Depth uncertainty",
                "Depth"
    ]
    layers = []
    for i, sfc in enumerate(surfaces):
        if sfc is not None:
            s_layer = new_make_surface_layer(
                sfc,
                name=depth_list[i],
                min_val=min_val,
                max_val=max_val,
                color=[
                    "#0d0887", "#46039f", "#7201a8",
                    "#9c179e", "#bd3786", "#d8576b",
                    "#ed7953", "#fb9f3a", "#fdca26", "#f0f921"
                ],
                shader_type=shader_type,
            )
            s_layer["id"] = surface_name + ' ' + depth_list[i] + "-id"
            s_layer["action"] = "add"
            layers.append(s_layer)
    return layers<|MERGE_RESOLUTION|>--- conflicted
+++ resolved
@@ -101,15 +101,8 @@
         self.xsec.set_planned_attributes(self.planned_well_files)
 
         # Store current layers
-<<<<<<< HEAD
-        self.LAYERS_STATE = []
         self.state = {'switch': True}
-=======
         self.layers_state = []
-        self.state = {
-            'switch': True
-        }
->>>>>>> efa47ca5
 
     def ids(self, element):
         return f"{element}-id-{self.uid}"
@@ -519,57 +512,19 @@
             ],
         )
         def _render_map(surfacefile, switch):
-<<<<<<< HEAD
             ''' Renders map view for one surface with de, dt, dte, dr, dre and depth
-            Wells marked with circles and hillshading toggle
+                Wells marked with circles and hillshading toggle
             '''
             if self.state['switch'] is not switch['value']:
-                hillshade_layers = self.LAYERS_STATE.copy()
+                hillshade_layers = self.layers_state.copy()
                 for layer in hillshade_layers:
-=======
-            ''' Renders map view with depth error '''
-            print("This callback is triggered")
-            if self.state['switch'] is not switch['value']:
-                new_layers = self.layers_state.copy()
-                for layer in new_layers:
->>>>>>> efa47ca5
                     if "shader" in layer["data"][0]:
                         layer["data"][0]["shader"]["type"] = 'hillshading' if switch['value'] is True else None
                         layer["action"] = "update"
                 self.state['switch'] = switch['value']
-<<<<<<< HEAD
                 return hillshade_layers
-
-            surface_name = self.surface_attributes[Path(surfacefile)]["name"]
+            surface_name = self.surface_attributes[get_path(surfacefile)]["name"]
             well_layers = get_well_layers(self.wellfiles, surface_name, self.conditional_data, radius=100, color="rgb(0,255,0)")
-            surfaces = [
-                self.surface_attributes[Path(surfacefile)]["surface_dt"],
-                self.surface_attributes[Path(surfacefile)]["surface_dte"],
-                self.surface_attributes[Path(surfacefile)]["surface_dr"],
-                self.surface_attributes[Path(surfacefile)]["surface_dre"],
-                self.surface_attributes[Path(surfacefile)]["surface_de"],
-                self.surface_attributes[Path(surfacefile)]["surface"]
-=======
-                return new_layers
-            surface_name = self.surface_attributes[get_path(surfacefile)]["name"]
-            shader_type = 'hillshading' if switch['value'] is True else None
-            min_val = None
-            max_val = None
-            color = ["#0d0887", "#46039f", "#7201a8", "#9c179e", "#bd3786", "#d8576b", "#ed7953", "#fb9f3a", "#fdca26", "#f0f921"]
-            well_layers = []
-            for wellfile in self.wellfiles:
-                well = xtgeo.Well(get_path(wellfile))
-                well_layer_dict = make_well_circle_layer(
-                    well.wellname,
-                    self.conditional_data,
-                    surface_name,
-                    radius=100,
-                    color="rgb(0,255,0)"
-                    )
-                if len(well_layer_dict["data"]) != 0:
-                    well_layer_dict["id"] = surface_name + ' ' + well.wellname + "-id"
-                    well_layer_dict["action"] = "add"
-                    well_layers.append(well_layer_dict)
             surfaces = [
                         self.surface_attributes[get_path(surfacefile)]["surface_dt"],
                         self.surface_attributes[get_path(surfacefile)]["surface_dte"],
@@ -578,18 +533,8 @@
                         self.surface_attributes[get_path(surfacefile)]["surface_de"],
                         self.surface_attributes[get_path(surfacefile)]["surface"]
             ]
-            d_list = [
-                        "Depth trend",
-                        "Depth trend uncertainty",
-                        "Depth residual",
-                        "Depth residual uncertainty",
-                        "Depth uncertainty",
-                        "Depth"
->>>>>>> efa47ca5
-            ]
             layers = get_surface_layers(switch, surface_name, surfaces)
             layers.extend(well_layers)
-
             # Deletes old layers
             old_layers = self.layers_state
             self.layers_state = layers.copy()
@@ -597,7 +542,6 @@
                 for layer in old_layers:
                     layer["action"] = "delete"
                 layers.extend(old_layers)
-
             return layers
 
         @app.callback(
