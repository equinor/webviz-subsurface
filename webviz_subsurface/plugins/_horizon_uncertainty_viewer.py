from uuid import uuid4
from pathlib import Path
from typing import List
import os
import base64
import dash
import dash_table
import pandas as pd
import numpy as np
import plotly.graph_objects as go
from matplotlib.colors import ListedColormap
import xtgeo
from dash.exceptions import PreventUpdate
from dash.dependencies import Input, Output, State
import dash_html_components as html
import dash_core_components as dcc
import dash_bootstrap_components as dbc
import webviz_core_components as wcc
from webviz_subsurface_components import LayeredMap
from webviz_config import WebvizPluginABC
from webviz_config.webviz_store import webvizstore
from webviz_config.utils import calculate_slider_step

from .._datainput.well import load_well
from .._datainput.surface import make_surface_layer, get_surface_fence, load_surface
from .._datainput.huv_xsection import HuvXsection
from .._datainput.huv_table import FilterTable
from .._datainput import parse_model_file


class HorizonUncertaintyViewer(WebvizPluginABC):
    external_stylesheets = ['https://codepen.io/chriddyp/pen/bWLwgP.css']
    app = dash.Dash(__name__, external_stylesheets=external_stylesheets)
    # app = dash.Dash(__name__, external_stylesheets=[dbc.themes.BOOTSTRAP])
    """
This plugin visualizes surfaces in a map view and seismic in a cross section view.
The cross section is defined by a polyline interactively edited in the map view.
* `surfacefiles`: List of file paths to Irap Binary surfaces
* `surfacenames`: Corresponding list of displayed surface names
* `zunit`: z-unit for display
* `colors`: List of colors to use
"""

    def __init__(
            self,
            app,
            basedir: List[Path],
            zunit="depth (m)",
            zonemin: int = 1,
    ):

        super().__init__()
        self.zunit = zunit
        self.surfacefiles = parse_model_file.get_surface_files(basedir[0])
        self.surfacefiles_de = parse_model_file.get_error_files(basedir[0])
        self.surface_attributes = {}
        self.target_points = parse_model_file.get_target_points(basedir[0])
        self.well_points = parse_model_file.get_well_points(basedir[0])
        self.surfacenames = parse_model_file.extract_surface_names(basedir[0])
        self.topofzone = parse_model_file.extract_topofzone_names(basedir[0])
        for i, surfacefile in enumerate(self.surfacefiles):
            self.surface_attributes[Path(surfacefile)] = {"color": get_color(i), 'order': i,
                                                          "name": self.surfacenames[i], "topofzone": self.topofzone[i],
                                                          "error_path": Path(self.surfacefiles_de[i])}
        self.wellfiles = parse_model_file.get_well_files(basedir[0])
        self.wellnames = [Path(wellfile).stem for wellfile in self.wellfiles]
        self.zonation_data = parse_model_file.get_zonation_data(basedir[0])
        self.conditional_data = parse_model_file.get_conditional_data(basedir[0])
        self.zonemin = zonemin
        self.zonelog_name = parse_model_file.get_zonelog_name(basedir[0])  # name of zonelog in OP txt files
        self.plotly_theme = app.webviz_settings["theme"].plotly_theme
        self.uid = uuid4()
        self.set_callbacks(app)
        self.xsec = HuvXsection(self.surface_attributes, self.zonation_data, self.conditional_data, self.zonelog_name)
        self.dataf = FilterTable(self.target_points,self.well_points)
        self.xsec.set_well(self.wellfiles[0])

    def ids(self, element):
        return f"{element}-id-{self.uid}"

    @property
    def map_layout(self):
        return html.Div(
            children=[
                wcc.FlexBox(
                    children=[
                        html.Div(
                            children=[
                                html.Label(
                                    style={
                                        "font-weight": "bold",
                                        "textAlign": "center",
                                    },
                                    children="Select surface",
                                ),
                                dcc.Dropdown(
                                    id=self.ids("map-dropdown"),
                                    options=[
                                        {"label": name, "value": path}
                                        for name, path in zip(
                                            self.surfacenames, self.surfacefiles_de
                                        )
                                    ],
                                    value=self.surfacefiles_de[0],
                                    clearable=False,
                                ),
                            ]
                        ),
                    ],
                ),
                html.Div(
                    style={
                        "marginTop": "20px",
                        "height": "800px",
                        "zIndex": -9999,
                    },
                    children=LayeredMap(
                        id=self.ids("map-view"),
                        draw_toolbar_polyline=True,
                        hillShading=True,
                        layers=[],
                    ),
                )
            ]
        ),


    @property
    def plotly_layout(self):
        return html.Div(
            children=[
                wcc.Graph(
                    id=self.ids("plotly-view"),
                )
            ]
        )

    @property
    def cross_section_layout(self):
        return html.Div(
            children=[
                wcc.FlexBox(
                    children=[
                        html.Div(
                            children=[
                                html.Label(
                                    style={
                                        "font-weight": "bold",
                                        "textAlign": "center",
                                    },
                                    children="Select well",
                                ),
                                dcc.Dropdown(
                                    id=self.ids("well-dropdown"),
                                    options=[
                                        {"label": name, "value": path}
                                        for name, path in zip(
                                            self.wellnames, self.wellfiles
                                        )
                                    ],
                                    value=self.wellfiles[0],
                                    clearable=False,
                                    disabled=False,
                                ),
                            ]
                        ),
                    ],
                ),
                html.Div(
                    children=[
                        dbc.Button("Graph Settings", id=self.ids("button-open-graph-settings"), color='light', className='mr-1'),
                        dbc.Modal(
                            children=[
                                dbc.ModalHeader("Graph Settings"),
                                dbc.ModalBody(
                                    children=[
                                        html.Label(
                                            style={
                                                "font-weight": "bold",
                                                "textAlign": "Left",
                                            },
                                            children="Select Surfaces",
                                        ),
                                        dcc.Checklist(
                                            id=self.ids('all-surfaces-checkbox'),
                                            options=[{'label': 'all', 'value': 'True'}],
                                            value=['True'],
                                        ),
                                        dcc.Checklist(
                                            id=self.ids('surfaces-checklist'),
                                            options=[
                                                {"label": name, "value": path}
                                                for name, path in zip(
                                                    self.surfacenames, self.surfacefiles
                                                )
                                            ],
                                            value=self.surfacefiles,
                                        ),
                                        dcc.Checklist(
                                            id=self.ids('surfaces-de-checklist'),
                                            options=[
                                                {"label": name + '_error', "value": path, 'disabled': False}
                                                for name, path in zip(
                                                    self.surfacenames, self.surfacefiles
                                                )
                                            ],
                                            value=self.surfacefiles,
                                        ),
                                    ],
                                ),
                                dbc.ModalFooter(
                                    children=[
                                        dbc.Button("Close", id=self.ids("button-close-graph-settings"),
                                                   className="ml-auto"),
                                        dbc.Button('Apply changes', id=self.ids('button-apply-checklist'),
                                                   className='ml-auto')
                                    ]
                                ),
                            ],
                            id=self.ids("modal-graph-settings"),
                            size="sm",
                            centered=True,
                            backdrop=False,
                            fade=False,
                        ),
                        dbc.Button("Well Settings", id=self.ids("button-open-well-settings")),
                        dbc.Modal(
                            children=[
                                dbc.ModalHeader("Well Settings"),
                                dbc.ModalBody(
                                    children=[
                                        html.Label(
                                            style={
                                                "font-weight": "bold",
                                                "textAlign": "Left",
                                            },
                                            children="Select Well Attributes",
                                        ),
                                        dcc.Checklist(
                                            id=self.ids('all-well-settings-checkbox'),
                                            options=[{'label': 'all', 'value': 'True'}],
                                            value=['True'],
                                        ),
                                        dcc.Checklist(
                                            id=self.ids('well-settings-checklist'),
                                            options=[{"label": "Zonelog", "value": "zonelog"}, 
                                            {"label": "Zonation points", "value": "zonation_points"}, 
                                            {"label": "Conditional points", "value": "conditional_points"}
                                            ],
                                            value=["zonelog", "zonation_points", "conditional_points"]
                                        ),
                                    ],
                                ),
                                dbc.ModalFooter(
                                    children=[
                                        dbc.Button("Close", id=self.ids("button-close-well-settings"),
                                                   className="ml-auto"),
                                        dbc.Button('Apply', id=self.ids('button-apply-well-settings-checklist'),
                                                   className='ml-auto')
                                    ]
                                ),
                            ],
                            id=self.ids("modal-well-settings"),
                            size="sm",
                            centered=True,
                            backdrop=False,
                            fade=False,
                        ),
                    ],
                ),
                html.Div(
                    children=[
                        html.Div(
                            style={
                                "marginTop": "0px",
                                "height": "800px",
                                "zIndex": -9999,
                            },
                            children=[self.plotly_layout],
                            id=self.ids("cross-section-view"),
                        )
                    ]
                ),
            ]
        )

    @property
    def target_points_layout(self):
        df = self.dataf.get_targetpoints_datatable()
        return dash_table.DataTable(
            id=self.ids("target-point-table"),
            columns=[{"name": i, "id": i} for i in df.columns],
            data=df.to_dict('records'),
            sort_action="native",
            filter_action="native",
        )

    @property
    def well_points_layout(self):
<<<<<<< HEAD
        return html.Div([
            dbc.Button("Table Settings", id=self.ids("button-open-table-settings")),
            dbc.Modal(
                children=[
                    dbc.ModalHeader("Table Settings"),
                    dbc.ModalBody(
                        children=[
                            html.Label(
                                style={
                                    "font-weight": "bold",
                                    "textAlign": "Left",
                                },
                                children="Select Table Columns",
                            ),
                            dcc.Checklist(
                                id=self.ids('columns-checklist'),
                                options=[
                                    {"label": name, "value": column_name}
                                    for name, column_name in zip(
                                        self.dataf.get_wellpoints_datatable().keys().values, self.dataf.get_wellpoints_datatable().keys().values
                                    )
                                ],
                                value=['Surface', 'Well', 'TVD', 'MD', 'Outlier', 'Deleted', 'Residual']
                            ),
                        ],
                    ),
                    dbc.ModalFooter(
                        children=[
                            dbc.Button("Close", id=self.ids("button-close-table-settings"),
                                        className="ml-auto"),
                            dbc.Button('Apply', id=self.ids('button-apply-columnlist'),
                                        className='ml-auto')
                        ]
                    ),
                ],
                id=self.ids("modal-table-settings"),
                size="sm",
                centered=True,
                backdrop=False,
                fade=False,
            ),
        html.Div(id=self.ids('well-points-table-container')),
=======
        df = pd.read_csv(self.well_points)
        return dash_table.DataTable(
            id=self.ids("well_points_table"),
            columns=[{"name": i, "id": i} for i in df.columns],
            data=df.to_dict('records')
        )
    
    @property
    def depth_error_layout(self):
        return html.Div([
            html.Div(id=self.ids('error_table_container')),
>>>>>>> 50e2b673
        ])

    @property
    def layout(self):
        return dcc.Tabs(children=[
            dcc.Tab(
                label="Cross section & map view",
                children=[
                    wcc.FlexBox(
                        id=self.ids("layout"),
                        children=[
                            html.Div(style={"flex": 1}, children=self.map_layout),
                            html.Div(style={"flex": 1.5}, children=self.cross_section_layout),
                        ]
                    )
                ]
            ),
            dcc.Tab(
                label="TVD uncertainty",
                children=[html.Div(children=self.depth_error_layout)]
            ),
            dcc.Tab(
                label="Target Points",
                children=[html.Div(children=self.target_points_layout)]
            ),
            dcc.Tab(
                label='Well Points',
                children=[self.well_points_layout]
            )
        ])

    def set_callbacks(self, app):
        @app.callback(
            Output(self.ids("map-view"), "layers"),
            [
                Input(self.ids("map-dropdown"), "value"),
            ],
        )
        def _render_map(error_path):
            surface = xtgeo.surface_from_file(error_path, fformat="irap_binary")
            hillshading = True
            min_val = None
            max_val = None
            color = "magma"
            well_layers = []
            for wellpath in self.wellfiles:
                if str(self.xsec.well_attributes["wellpath"]) == wellpath:
                    well_color = "green"
                else:
                    well_color = "black"
                well = xtgeo.Well(Path(wellpath))
                well_layer = make_well_polyline_layer(well, well.wellname, color=well_color)
                #well_layer = make_well_circle_layer(well, radius = 100, name = well.wellname, color = well_color)
                well_layers.append(well_layer)

            s_layer = make_surface_layer(
                surface,
                name="surface",
                min_val=min_val,
                max_val=max_val,
                color=color,
                hillshading=hillshading,
            )
            layers = [s_layer]
            #layers.extend(well_layers)
            return layers

        @app.callback(
            Output(self.ids("plotly-view"), "figure"),
            [
                Input(self.ids('button-apply-checklist'), 'n_clicks'),
                Input(self.ids('button-apply-well-settings-checklist'), 'n_clicks'),
                Input(self.ids("well-dropdown"), "value"),  # wellpath
                Input(self.ids("map-view"), "polyline_points"),  # coordinates from map-view
            ],
            [
                State(self.ids("surfaces-checklist"), "value"),  # surface_paths list
                State(self.ids("surfaces-de-checklist"), "value"),  # error_paths list
                State(self.ids("well-settings-checklist"), "value"),  # well settings checkbox content
            ],
        )
        def _render_xsection(n_clicks, n_clicks2, wellpath, coords, surface_paths, error_paths, well_settings):
            ctx = dash.callback_context
            surface_paths = get_path(surface_paths)
            error_paths = get_path(error_paths)
            if ctx.triggered[0]['prop_id'] == self.ids("well-dropdown") + '.value':
                self.xsec.set_well(wellpath)
            elif ctx.triggered[0]['prop_id'] == self.ids("map-view") + '.polyline_points':
                self.xsec.fence = get_fencespec(coords)
                self.xsec.well_attributes = None
            self.xsec.set_error_and_surface_lines(surface_paths, error_paths)
            self.xsec.set_plotly_fig(surface_paths, error_paths, well_settings)
            return self.xsec.fig

        @app.callback(
            Output(self.ids("surfaces-checklist"), "value"),
            [Input(self.ids("all-surfaces-checkbox"), "value")],
        )
        def _update_surface_tickboxes(all_surfaces_checkbox):
            return self.surfacefiles if all_surfaces_checkbox == ['True'] else []


        @app.callback(
            Output(self.ids("modal-graph-settings"), "is_open"),
            [Input(self.ids("button-open-graph-settings"), "n_clicks"),
             Input(self.ids("button-close-graph-settings"), "n_clicks"),
             Input(self.ids('button-open-graph-settings'), 'disabled')],
            [State(self.ids("modal-graph-settings"), "is_open")],
        )
        def _toggle_modal(n1, n2, disabled, is_open):
            if disabled:
                return False
            elif n1 or n2:
                return not is_open
            else:
                return is_open


        @app.callback(
            Output(self.ids('surfaces-de-checklist'), 'options'),
            [Input(self.ids('surfaces-checklist'), 'value')],
            [State(self.ids('surfaces-de-checklist'), 'options')],
        )
        def _disable_error_checkboxes(surface_values, de_options):
            for i, opt in enumerate(de_options):
                if (surface_values is None) or (opt['value'] not in surface_values):
                    de_options[i]['disabled'] = True
                else:
                    de_options[i]['disabled'] = False
            return de_options

        @app.callback(
            Output(self.ids("well-settings-checklist"), "value"),
            [Input(self.ids("all-well-settings-checkbox"), "value")],
        )
<<<<<<< HEAD
        def _update_well_settings_tickboxes(all_well_attributes_checkbox):
            return ["zonelog", "zonation_points", "conditional_points"] if all_well_attributes_checkbox == ['True'] else []

        @app.callback(
            Output(self.ids("modal-well-settings"), "is_open"),
            [Input(self.ids("button-open-well-settings"), "n_clicks"),
             Input(self.ids("button-close-well-settings"), "n_clicks")],
            [State(self.ids("modal-well-settings"), "is_open")],
        )
        def _toggle_modal_well_settings(n1, n2, is_open):
            if n1 or n2:
                return not is_open
            return is_open

=======
        def _change_xsection_layout(n_clicks):
            if not n_clicks is None and n_clicks % 2 == 1:
                children = [self.draw_well_layout]
                well_dropdown = True
                graph_settings_button = True
            else:
                children = [self.plotly_layout]
                well_dropdown = False
                graph_settings_button = False
            return [children, well_dropdown, graph_settings_button]
>>>>>>> 50e2b673

        @app.callback(
            Output(self.ids('well-points-table-container'), 'children'),
            [
                Input(self.ids('button-apply-columnlist'), 'n_clicks'),
            ],
            [
                State(self.ids("columns-checklist"), "value"),  # columns list
            ],
        )
        def display_output(n_clicks, column_list):
            wellpoints_df = self.dataf.update_wellpoints_datatable(column_list)
            return html.Div([
                dash_table.DataTable(
                    id=self.ids('well-points-table'),
                    columns=[{"name": i, "id": i} for i in wellpoints_df.columns],
                    data=wellpoints_df.to_dict('records'),
                    sort_action="native",
                    filter_action="native",
                ),
            ])

        @app.callback(
            Output(self.ids("modal-table-settings"), "is_open"),
            [Input(self.ids("button-open-table-settings"), "n_clicks"),
             Input(self.ids("button-close-table-settings"), "n_clicks")],
            [State(self.ids("modal-table-settings"), "is_open")],
        )
        def _toggle_modal_table_settings(n1, n2, is_open):
            if n1 or n2:
                return not is_open
            return is_open

        @app.callback(
            Output(self.ids("error_table_container"), "children"),
            [
                Input(self.ids("well-dropdown"), "value"),
            ],
        )
        def _render_depth_error_tab(wellpath):
            self.xsec.set_well(wellpath)
            df = self.xsec.get_error_table(wellpath)
            return html.Div([
                dash_table.DataTable(
                    id = self.ids('error_table'),
                    columns = [{'name': i, 'id': i} for i in df.columns],
                    data = df.to_dict('records'),
                )
            ])

    def add_webvizstore(self):
        return [(get_path, [{"paths": fn}]) for fn in self.surfacefiles]

@webvizstore
def get_path(paths) -> Path:
    for i, path in enumerate(paths):
        paths[i] = Path(path)
    return paths

def get_color(i):
    """
    Returns a list of colors for surface layers
    """
    colors = [
        "rgb(70,130,180)", #steel blue
        "rgb(0,0,255)", #blue
        "rgb(51,51,0)", #olive green
        "rgb(0,128,0)", #green
        "rgb(0,255,0)", #lime
        "rgb(255,255,0)", #yellow
        "rgb(255,105,180)", #pink
        "rgb(221,160,221)", #plum
        "rgb(75,0,130)", #purple
        "rgb(160,82,45)", #sienna
        "rgb(244,164,96)", #tan
        "rgb(255,140,0)", #orange
        "rgb(255,69,0)", #blood orange
        "rgb(255,0,0)", #red
        "rgb(220,20,60)", #crimson
        "rgb(128,0,0)", #dark red
        "rgb(101,67,33)", #dark brown
    ]
    n_colors = len(colors)
    return colors[(i) % (n_colors)]

def get_fencespec(coords):
    """Create a XTGeo fence spec from polyline coordinates"""
    poly = xtgeo.Polygons()
    poly.dataframe = pd.DataFrame(
        [
            {
                "X_UTME": c[1],
                "Y_UTMN": c[0],
                "Z_TVDSS": 0,
                "POLY_ID": 1,
                "NAME": "polyline",
            }
            for c in coords
        ]
    )
    return poly.get_fence(asnumpy=True)


def make_well_polyline_layer(well, name="well", zmin=0, base_layer=False, color="black"):
    """Make LayeredMap well polyline"""
    well.dataframe = well.dataframe[well.dataframe["Z_TVDSS"] > zmin]
    positions = well.dataframe[["X_UTME", "Y_UTMN"]].values
    return {
        "name": name,
        "checked": True,
        "base_layer": base_layer,
        "data": [
            {
                "type": "polyline",
                "color": color,
                "positions": positions,
                "tooltip": name,
            }
        ],
    }

def make_well_circle_layer(well, radius=1000, name="well", base_layer=False, color="red"):
    """Make LayeredMap circle"""
    well.dataframe = well.dataframe[well.dataframe["Z_TVDSS"] > 0]
    coord = well.dataframe[["X_UTME", "Y_UTMN"]].values
    return {
        "name": name,
        "checked": True,
        "base_layer": base_layer,
        "data": [
            {
                "type": "circle",
                "center": coord[0],
                "color": color,
                "radius": radius,
                "tooltip": name,
            }
        ],
    }<|MERGE_RESOLUTION|>--- conflicted
+++ resolved
@@ -297,7 +297,6 @@
 
     @property
     def well_points_layout(self):
-<<<<<<< HEAD
         return html.Div([
             dbc.Button("Table Settings", id=self.ids("button-open-table-settings")),
             dbc.Modal(
@@ -340,19 +339,12 @@
                 fade=False,
             ),
         html.Div(id=self.ids('well-points-table-container')),
-=======
-        df = pd.read_csv(self.well_points)
-        return dash_table.DataTable(
-            id=self.ids("well_points_table"),
-            columns=[{"name": i, "id": i} for i in df.columns],
-            data=df.to_dict('records')
-        )
+        ])
     
     @property
     def depth_error_layout(self):
         return html.Div([
             html.Div(id=self.ids('error_table_container')),
->>>>>>> 50e2b673
         ])
 
     @property
@@ -488,7 +480,6 @@
             Output(self.ids("well-settings-checklist"), "value"),
             [Input(self.ids("all-well-settings-checkbox"), "value")],
         )
-<<<<<<< HEAD
         def _update_well_settings_tickboxes(all_well_attributes_checkbox):
             return ["zonelog", "zonation_points", "conditional_points"] if all_well_attributes_checkbox == ['True'] else []
 
@@ -503,18 +494,6 @@
                 return not is_open
             return is_open
 
-=======
-        def _change_xsection_layout(n_clicks):
-            if not n_clicks is None and n_clicks % 2 == 1:
-                children = [self.draw_well_layout]
-                well_dropdown = True
-                graph_settings_button = True
-            else:
-                children = [self.plotly_layout]
-                well_dropdown = False
-                graph_settings_button = False
-            return [children, well_dropdown, graph_settings_button]
->>>>>>> 50e2b673
 
         @app.callback(
             Output(self.ids('well-points-table-container'), 'children'),
