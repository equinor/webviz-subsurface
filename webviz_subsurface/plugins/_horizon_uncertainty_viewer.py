from uuid import uuid4
from pathlib import Path
from typing import List
import os
import base64
import dash
import dash_table
import pandas as pd
import numpy as np
import numpy.ma as ma
import plotly.graph_objects as go
from matplotlib.colors import ListedColormap
import xtgeo
from dash.exceptions import PreventUpdate
from dash.dependencies import Input, Output, State
import dash_html_components as html
import dash_core_components as dcc
import dash_bootstrap_components as dbc
import webviz_core_components as wcc
from webviz_subsurface_components import LayeredMap
from webviz_config import WebvizPluginABC
from webviz_config.webviz_store import webvizstore
from webviz_config.utils import calculate_slider_step

from .._datainput.well import load_well
from .._datainput.surface import make_surface_layer, get_surface_fence, load_surface
from .._datainput.huv_xsection import HuvXsection
from .._datainput import parse_model_file


class HorizonUncertaintyViewer(WebvizPluginABC):
    external_stylesheets = ['https://codepen.io/chriddyp/pen/bWLwgP.css']
    app = dash.Dash(__name__, external_stylesheets=external_stylesheets)
    #app = dash.Dash(__name__, external_stylesheets=[dbc.themes.BOOTSTRAP])
    """
This plugin visualizes surfaces in a map view and seismic in a cross section view.
The cross section is defined by a polyline interactively edited in the map view.
* `surfacefiles`: List of file paths to Irap Binary surfaces
* `surfacenames`: Corresponding list of displayed surface names
* `zunit`: z-unit for display
* `colors`: List of colors to use
"""

    def __init__(
        self,
        app,
        basedir: List[Path],
        zunit="depth (m)",
        zonemin: int = 1,
    ):

        super().__init__()
        self.zunit = zunit
        self.surfacefiles = parse_model_file.get_surface_files(basedir[0])
        self.surfacefiles_de = parse_model_file.get_error_files(basedir[0])
        self.surface_attributes = {}
        self.target_points = parse_model_file.get_target_points(basedir[0])
        self.well_points = parse_model_file.get_well_points(basedir[0])
        for i, surfacefile in enumerate(self.surfacefiles):
            self.surface_attributes[Path(surfacefile)] = {"color": get_color(i), 'order': i, "error_path": Path(self.surfacefiles_de[i])}
<<<<<<< HEAD
        if surfacenames is not None:
            if len(surfacenames) != len(self.surfacefiles):
                raise ValueError(
                    "List of surface names specified should be same length as list of surfacefiles"
                )
            self.surfacenames = surfacenames
        else:
            self.surfacenames = [Path(surfacefile).stem for surfacefile in self.surfacefiles]
        self.wellfiles = [str(wellfile) for wellfile in wellfiles]
        if wellnames is not None:
            if len(wellnames) != len(wellfiles):
                raise ValueError(
                    "List of surface names specified should be same length as list of surfacefiles"
                )
            self.wellnames = wellnames
        else:
            self.wellnames = [Path(wellfile).stem for wellfile in wellfiles]
        self.zonation_data = [Path(zond_data) for zond_data in zonation_data]
        self.conditional_data = [Path(cond_data) for cond_data in conditional_data]
        self.zonemin = zonemin
        self.zonelogname = zonelogname #name of zonelog in OP txt files
        self.plotly_theme = app.webviz_settings["theme"].plotly_theme
        self.uid = uuid4()
        self.set_callbacks(app)
        self.xsec = HuvXsection(self.surface_attributes, self.zonation_data, self.conditional_data, self.zonelogname)
        self.xsec.set_well(wellfiles[0])
=======
        self.surfacenames = parse_model_file.extract_surface_names(basedir[0])
        self.wellfiles = parse_model_file.get_well_files(basedir[0])
        self.wellnames = [Path(wellfile).stem for wellfile in self.wellfiles]
        self.zonation_data= parse_model_file.get_zonation_data(basedir[0])
        self.conditional_data= parse_model_file.get_conditional_data(basedir[0])
        self.zonemin = zonemin
        self.zonelog_name = parse_model_file.get_zonelog_name(basedir[0])  # name of zonelog in OP txt files
        self.plotly_theme = app.webviz_settings["theme"].plotly_theme
        self.uid = uuid4()
        self.set_callbacks(app)
        self.xsec = HuvXsection(self.surface_attributes,self.zonation_data,self.conditional_data,self.zonelog_name)
        self.xsec.set_well(self.wellfiles[0])
>>>>>>> 0c92e9af

    def ids(self, element):
        return f"{element}-id-{self.uid}"

    @property
    def map_layout(self):
        return html.Div(
                    children=[
                        wcc.FlexBox(
                            children=[
                                html.Div(
                                    children=[
                                        html.Label(
                                            style={
                                                "font-weight": "bold",
                                                "textAlign": "center",
                                            },
                                            children="Select surface",
                                        ),
                                        dcc.Dropdown(
                                            id=self.ids("map-dropdown"),
                                            options=[
                                                {"label": name, "value": path}
                                                for name, path in zip(
                                                    self.surfacenames, self.surfacefiles_de
                                                )
                                            ],
                                            value=self.surfacefiles_de[0],
                                            clearable=False,
                                        ),
                                    ]
                                ),
                            ],
                        ),
                        html.Div(
                            style={
                                "marginTop": "20px",
                                "height": "800px",
                                "zIndex": -9999,
                            },
                            children=LayeredMap(
                                id=self.ids("map-view"),
                                draw_toolbar_polyline=True,
                                hillShading=True,
                                layers=[],
                            ),
                        )
                    ]
                ),

    @property
    def draw_well_layout(self):
        return html.Div(
            children=LayeredMap(
                id=self.ids("draw-well-view"),
                draw_toolbar_polyline=True,
                layers=[],
            ),
        )

    @property
    def plotly_layout(self):
        return html.Div(
            children=[
                wcc.Graph(
                id=self.ids("plotly-view"),
                #figure={"displayModeBar": True}, Required? Seems no change in graph
                )
            ]
        )

    @property
    def cross_section_layout(self):
        return html.Div(
            children=[
                wcc.FlexBox(
                    children=[
                        html.Div(
                            children=[
                                html.Label(
                                    style={
                                        "font-weight": "bold",
                                        "textAlign": "center",
                                    },
                                    children="Select well",
                                ),
                                dcc.Dropdown(
                                    id=self.ids("well-dropdown"),
                                    options=[
                                        {"label": name, "value": path}
                                        for name, path in zip(
                                            self.wellnames, self.wellfiles
                                        )
                                    ],
                                    value=self.wellfiles[0],
                                    clearable=False,
                                    disabled=False,
                                ),
                            ]
                        ),
                    ],
                ),
                html.Div(
                    children=[
                        dbc.Button("Graph Settings", id=self.ids("button-open-graph-settings")),
                        dbc.Modal(
                            children=[
                                dbc.ModalHeader("Graph Settings"),
                                dbc.ModalBody(
                                    children=[
                                        html.Label(
                                            style={
                                                "font-weight": "bold",
                                                "textAlign": "Left",
                                            },
                                            children="Select Surfaces",
                                        ),
                                        dcc.Checklist(
                                            id=self.ids('all-surfaces-checkbox'),
                                            options=[{'label': 'all', 'value': 'True'}],
                                            value=['True'],
                                        ),
                                        dcc.Checklist(
                                            id=self.ids('surfaces-checklist'),
                                            options=[
                                                {"label": name, "value": path}
                                                for name, path in zip(
                                                    self.surfacenames, self.surfacefiles
                                                )
                                            ],
                                            value=self.surfacefiles,
                                        ),
                                        dcc.Checklist(
                                            id=self.ids('surfaces-de-checklist'),
                                            options=[
                                                {"label": name+'_error', "value": path}
                                                for name, path in zip(
                                                    self.surfacenames, self.surfacefiles
                                                )
                                            ],
                                            value=self.surfacefiles,
                                        ),
                                    ],
                                ),
                                dbc.ModalFooter(
                                    dbc.Button("Close", id=self.ids("button-close-graph-settings"), className="ml-auto")
                                ),
                            ],
                            id=self.ids("modal-graph-settings"),
                            size="sm",
                            centered=True,
                            backdrop=False,
                            fade=False,
                        ),
                        dbc.Button(children=["Draw well"], id=self.ids("button-draw-well")),
                    ],
                ),
                html.Div(
                    children=[
                        html.Div(
                            style={
                                "marginTop": "0px",
                                "height": "800px",
                                "zIndex": -9999,
                            },
                            children=[self.plotly_layout],
                            id=self.ids("cross-section-view"),
                        )
                    ]
                ),
            ]
        )
    @property
    def target_points_layout(self):
        df = pd.read_csv(self.target_points)
        return dash_table.DataTable(
            id=self.ids("target_point_table"),
            columns=[{"name": i, "id": i} for i in df.columns],
            data=df.to_dict('records'),
        )
    
    @property
    def well_points_layout(self):
        df = pd.read_csv(self.well_points)
        return dash_table.DataTable(
            id=self.ids("well_points_table"),
            columns=[{"name": i, "id": i} for i in df.columns],
            data = df.to_dict('records')
        )
    @property
    def layout(self):
        return dcc.Tabs(children=[
            dcc.Tab(
                label="Cross section & map view",
                children=[
                    wcc.FlexBox(
                        id=self.ids("layout"),
                        children=[
                            html.Div(style={"flex": 1}, children=self.map_layout),
                            html.Div(style={"flex": 1}, children=self.cross_section_layout),
                        ]
                    )
                ]
            ),
            dcc.Tab(
                label="Target Points",
                children=[html.Div(children=self.target_points_layout)]
            ),
            dcc.Tab(
                label='Well Points',
                children=[html.Div(children=self.well_points_layout)]
            )
        ])

    def set_callbacks(self, app):
        @app.callback(
            Output(self.ids("map-view"), "layers"),
            [
                Input(self.ids("map-dropdown"), "value"),
            ],
        )
        def _render_map(errorpath):
            surface = xtgeo.surface_from_file(errorpath, fformat="irap_binary")
            hillshading = True
            min_val = None
            max_val = None
            color = "magma"
            well_layers = []
            for wellpath in self.wellfiles:
                if str(self.xsec.well_attributes["wellpath"]) == wellpath:
                    well_color = "green"
                else:
                    well_color = "black"
                well = xtgeo.Well(Path(wellpath))
                well_layer = make_well_layer(well, well.wellname, color=well_color)
                well_layers.append(well_layer)

            s_layer = make_surface_layer(
                surface,
                name="surface",
                min_val=min_val,
                max_val=max_val,
                color=color,
                hillshading=hillshading,
            )
            s_layer = [s_layer]
            s_layer.extend(well_layers)
            return s_layer

        @app.callback(
            Output(self.ids("plotly-view"), "figure"),
            [
                Input(self.ids("well-dropdown"), "value"), # wellpath
                Input(self.ids("surfaces-checklist"), "value"), # surfacepaths list
                Input(self.ids("surfaces-de-checklist"), "value"), # errorpaths list
                Input(self.ids("map-view"), "polyline_points"), # coordinates from map-view
            ],
        )
        def _render_xsection(wellpath, surfacepaths, errorpaths, coords):
            ctx = dash.callback_context
            surfacepaths = get_path(surfacepaths)
            errorpaths = get_path(errorpaths)
            if ctx.triggered[0]['prop_id'] == self.ids("well-dropdown")+'.value':
                self.xsec.set_well(wellpath)
            elif ctx.triggered[0]['prop_id'] == self.ids("map-view")+'.polyline_points':
                self.xsec.fence = get_fencespec(coords)
                self.xsec.well_attributes = None
            self.xsec.set_error_and_surface_lines(surfacepaths, errorpaths)
            self.xsec.set_plotly_fig(surfacepaths, errorpaths)
            return self.xsec.fig

        @app.callback(
            Output(self.ids("surfaces-checklist"), "value"),
            [Input(self.ids("all-surfaces-checkbox"), "value")],
        )
        def _update_surface_tickboxes(all_surfaces_checkbox):
            return self.surfacefiles if all_surfaces_checkbox == ['True'] else []

        @app.callback(
            Output(self.ids("modal-graph-settings"), "is_open"),
            [Input(self.ids("button-open-graph-settings"), "n_clicks"),
            Input(self.ids("button-close-graph-settings"), "n_clicks")],
            [State(self.ids("modal-graph-settings"), "is_open")],
        )
        def _toggle_modal(n1, n2, is_open):
            if n1 or n2:
                return not is_open
            return is_open
        
        @app.callback(
            Output(self.ids('surfaces-de-checklist'), 'options'),
            [Input(self.ids('surfaces-checklist'), 'value')]
        )
        def _disable_error_checkboxes(surface_values):
            de_options = []
            for name, path in zip(self.surfacenames, self.surfacefiles):
                if (surface_values is None) or (path not in surface_values):
                    de_options += [{"label": name + '_error', "value": path, 'disabled':True}]
                else:
                    de_options += [{"label": name + '_error', "value": path, 'disabled': False}]
            return de_options

        @app.callback( #Toggle "draw well" button on/off to display leaflet
            [Output(self.ids("cross-section-view"), "children"),
            Output(self.ids("well-dropdown"), "disabled"),
            Output(self.ids("button-open-graph-settings"), "disabled")],
            [
                Input(self.ids("button-draw-well"), "n_clicks"),
            ],
        )
        def _change_xsection_layout(n_clicks):
            if not n_clicks is None and n_clicks % 2 == 1:
                children = [self.draw_well_layout]
                well_dropdown = True
                graph_settings_button = True
                #self.xsec.set_image(self.xsec.fig) #print('Picture saved!')
            else:
                children = [self.plotly_layout]
                well_dropdown = False
                graph_settings_button = False
            return [children, well_dropdown, graph_settings_button]

        @app.callback(
            Output(self.ids("draw-well-view"), "layers"),
            [
                Input(self.ids("cross-section-view"), "children"),
            ],
        )
        def _render_draw_well_layer(children):
            if str(children[0]["props"]["children"]["props"]["id"]) == self.ids("draw-well-view"):
                img_bytes = self.xsec.fig.to_image(format="png")
                my_layer = get_draw_well_layer(img_bytes)
                return [my_layer]

    def add_webvizstore(self):
        print('This function doesnt do anything, does it?')
        return [(get_path, [{"path": fn}]) for fn in self.surfacefiles]


@webvizstore
def get_path(paths) -> Path:
    for i, path in enumerate(paths):
        paths[i] = Path(path)
    return paths

def get_color(i):
    """
    Returns a list of colors for surface layers
    """
    colors = [
        "rgb(255,0,0)",
        "rgb(255,140,0)",
        "rgb(0,0,255)",
        "rgb(128,128,128)",
        "rgb(255,0,255)",
        "rgb(255,215,0)"
    ]
    n_colors = len(colors)
    return colors[(i)%(n_colors)]

def get_fencespec(coords):
    """Create a XTGeo fence spec from polyline coordinates"""
    poly = xtgeo.Polygons()
    poly.dataframe = pd.DataFrame(
        [
            {
                "X_UTME": c[1],
                "Y_UTMN": c[0],
                "Z_TVDSS": 0,
                "POLY_ID": 1,
                "NAME": "polyline",
            }
            for c in coords
        ]
    )
    return poly.get_fence(asnumpy=True)

def get_draw_well_layer(img_bytes):
    encoded = base64.b64encode(img_bytes).decode()
    img_base64 = "data:image/png;base64,{}".format(encoded)
    s_layer = {
        "name": "Draw well view",
        "checked": True,
        "base_layer": True,
        "data": [
            {
                "type": "image",
                "url": img_base64,
                "bounds": [[1, 2], [10, 20]],
            }
        ],
    }
    return s_layer

def make_well_layer(well, name="well", zmin=0, base_layer=False, color="black"):
    """Make LayeredMap well polyline"""
    well.dataframe = well.dataframe[well.dataframe["Z_TVDSS"] > zmin]
    positions = well.dataframe[["X_UTME", "Y_UTMN"]].values
    return {
        "name": name,
        "checked": True,
        "base_layer": base_layer,
        "data": [
            {
                "type": "polyline",
                "color": color,
                "positions": positions,
                "tooltip": name,
            }
        ],
    }<|MERGE_RESOLUTION|>--- conflicted
+++ resolved
@@ -58,34 +58,6 @@
         self.well_points = parse_model_file.get_well_points(basedir[0])
         for i, surfacefile in enumerate(self.surfacefiles):
             self.surface_attributes[Path(surfacefile)] = {"color": get_color(i), 'order': i, "error_path": Path(self.surfacefiles_de[i])}
-<<<<<<< HEAD
-        if surfacenames is not None:
-            if len(surfacenames) != len(self.surfacefiles):
-                raise ValueError(
-                    "List of surface names specified should be same length as list of surfacefiles"
-                )
-            self.surfacenames = surfacenames
-        else:
-            self.surfacenames = [Path(surfacefile).stem for surfacefile in self.surfacefiles]
-        self.wellfiles = [str(wellfile) for wellfile in wellfiles]
-        if wellnames is not None:
-            if len(wellnames) != len(wellfiles):
-                raise ValueError(
-                    "List of surface names specified should be same length as list of surfacefiles"
-                )
-            self.wellnames = wellnames
-        else:
-            self.wellnames = [Path(wellfile).stem for wellfile in wellfiles]
-        self.zonation_data = [Path(zond_data) for zond_data in zonation_data]
-        self.conditional_data = [Path(cond_data) for cond_data in conditional_data]
-        self.zonemin = zonemin
-        self.zonelogname = zonelogname #name of zonelog in OP txt files
-        self.plotly_theme = app.webviz_settings["theme"].plotly_theme
-        self.uid = uuid4()
-        self.set_callbacks(app)
-        self.xsec = HuvXsection(self.surface_attributes, self.zonation_data, self.conditional_data, self.zonelogname)
-        self.xsec.set_well(wellfiles[0])
-=======
         self.surfacenames = parse_model_file.extract_surface_names(basedir[0])
         self.wellfiles = parse_model_file.get_well_files(basedir[0])
         self.wellnames = [Path(wellfile).stem for wellfile in self.wellfiles]
@@ -98,7 +70,6 @@
         self.set_callbacks(app)
         self.xsec = HuvXsection(self.surface_attributes,self.zonation_data,self.conditional_data,self.zonelog_name)
         self.xsec.set_well(self.wellfiles[0])
->>>>>>> 0c92e9af
 
     def ids(self, element):
         return f"{element}-id-{self.uid}"
