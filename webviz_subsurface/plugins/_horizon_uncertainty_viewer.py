--- conflicted
+++ resolved
@@ -45,13 +45,10 @@
         surfacefiles: List[Path],
         surfacefiles_de: List[Path],
         wellfiles: List[Path],
-<<<<<<< HEAD
         zonation_data: List[Path],
         conditional_data: List[Path],
-=======
         target_points: List[Path] = None,
         well_points: List[Path] = None,
->>>>>>> f871a93a
         surfacenames: list = None,
         wellnames: list = None,
         zonelog: str = None,
@@ -316,7 +313,6 @@
                 Input(self.ids("map-view"), "polyline_points"),
             ],
         )
-<<<<<<< HEAD
         def _render_xsection(wellpath, surfacepaths, errorpaths, coords):
             ctx = dash.callback_context
             data = []
@@ -328,18 +324,6 @@
             self.xsec.set_surface_lines(surfacepaths)
             self.xsec.set_error_lines(errorpaths)
             data += self.xsec.get_plotly_data(surfacepaths,errorpaths)
-=======
-        def _render_xsection(wellpath, surfacepaths, surfacepaths_de, coords):
-            ctx = dash.callback_context
-            data = []
-            if ctx.triggered[0]['prop_id']==self.ids("well-dropdown")+'.value':
-                self.xsec.create_well(wellpath)
-            elif ctx.triggered[0]['prop_id']==self.ids("map-view")+'.polyline_points':
-                self.xsec.fence = get_fencespec(coords)
-                self.xsec.well_attributes = None
-            self.xsec.create_surface_lines(surfacepaths)
-            data += self.xsec.get_plotly_data(surfacepaths)
->>>>>>> f871a93a
             layout = self.xsec.get_plotly_layout(surfacepaths)
             return {'data':data,'layout':layout}
 
