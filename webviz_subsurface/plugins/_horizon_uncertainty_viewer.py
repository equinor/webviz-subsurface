from uuid import uuid4
from pathlib import Path
from typing import List
import dash
import dash_table
import pandas as pd
import numpy as np
import numpy.ma as ma
import plotly.graph_objects as go
from matplotlib.colors import ListedColormap
import xtgeo
from dash.exceptions import PreventUpdate
from dash.dependencies import Input, Output, State
import dash_html_components as html
import dash_core_components as dcc
import dash_bootstrap_components as dbc
import webviz_core_components as wcc
from webviz_subsurface_components import LayeredMap
from webviz_config import WebvizPluginABC
from webviz_config.webviz_store import webvizstore
from webviz_config.utils import calculate_slider_step

from .._datainput.well import load_well
from .._datainput.surface import make_surface_layer, get_surface_fence, load_surface
from .._datainput.huv_xsection import HuvXsection


class HorizonUncertaintyViewer(WebvizPluginABC):
    external_stylesheets = ['https://codepen.io/chriddyp/pen/bWLwgP.css']
    app = dash.Dash(__name__, external_stylesheets=external_stylesheets)
    #app = dash.Dash(__name__, external_stylesheets=[dbc.themes.BOOTSTRAP])
    """
This plugin visualizes surfaces in a map view and seismic in a cross section view.
The cross section is defined by a polyline interactively edited in the map view.
* `surfacefiles`: List of file paths to Irap Binary surfaces
* `surfacenames`: Corresponding list of displayed surface names
* `zunit`: z-unit for display
* `colors`: List of colors to use
"""

    ### Initialize ###
    def __init__(
        self,
        app,
        surfacefiles: List[Path],
        surfacefiles_de: List[Path],
        wellfiles: List[Path],
        zonation_data: List[Path],
        conditional_data: List[Path],
        target_points: List[Path] = None,
        well_points: List[Path] = None,
        surfacenames: list = None,
        wellnames: list = None,
        zonelogname: str = None,
        zunit="depth (m)",
        zonemin: int = 1,
    ):

        super().__init__()
        self.zunit = zunit
        self.surfacefiles = [str(surffile) for surffile in surfacefiles]
        self.surfacefiles_de = [str(surfacefile_de) for surfacefile_de in surfacefiles_de]
        self.surface_attributes = {x: {} for x in surfacefiles}
        self.target_points = target_points
        self.well_points = well_points
        for i, surfacefile in enumerate(surfacefiles):
            self.surface_attributes[Path(surfacefile)] = {"color": get_color(i), "error_path": Path(surfacefiles_de[i])}

        if surfacenames is not None:
            if len(surfacenames) != len(surfacefiles):
                raise ValueError(
                    "List of surface names specified should be same length as list of surfacefiles"
                )
            self.surfacenames = surfacenames
        else:
            self.surfacenames = [Path(surfacefile).stem for surfacefile in surfacefiles]

        self.wellfiles = [str(wellfile) for wellfile in wellfiles]
        if wellnames is not None:
            if len(wellnames) != len(wellfiles):
                raise ValueError(
                    "List of surface names specified should be same length as list of surfacefiles"
                )
            self.wellnames = wellnames
        else:
            self.wellnames = [Path(wellfile).stem for wellfile in wellfiles]
        self.zonation_data= [Path(zond_data) for zond_data in zonation_data]
        self.conditional_data= [Path(cond_data) for cond_data in conditional_data]
        self.zonemin = zonemin
        self.zonelogname = zonelogname #name of zonelog in OP txt files       
        self.plotly_theme = app.webviz_settings["theme"].plotly_theme
        self.uid = uuid4()
        self.set_callbacks(app)
<<<<<<< HEAD
        self.xsec = HuvXsection(self.surface_attributes,self.zonation_data,self.conditional_data,self.zonelogname)
        self.xsec.create_well(wellfiles[0],self.surfacefiles)
=======
        self.xsec = HuvXsection(self.surface_attributes)
        well = xtgeo.Well(Path(wellfiles[0]))
        self.xsec.fence = well.get_fence_polyline(nextend=100, sampling=5)  # Generate a polyline along a well path
>>>>>>> 04f34b0b


    ### Generate unique ID's ###
    def ids(self, element):
        return f"{element}-id-{self.uid}"

    ### Layout map section ###
    @property
    def map_layout(self):
        return html.Div(
                    children=[
                        wcc.FlexBox(
                            children=[
                                html.Div(
                                    children=[
                                        html.Label(
                                            style={
                                                "font-weight": "bold",
                                                "textAlign": "center",
                                            },
                                            children="Select surface",
                                        ),
                                        dcc.Dropdown(
                                            id=self.ids("map-dropdown"),
                                            options=[
                                                {"label": name, "value": path}
                                                for name, path in zip(
                                                    self.surfacenames, self.surfacefiles_de
                                                )
                                            ],
                                            value=self.surfacefiles_de[0],
                                            clearable=False,
                                        ),
                                    ]
                                ),
                            ],
                        ),
                        html.Div(
                            style={
                                "marginTop": "20px",
                                "height": "800px",
                                "zIndex": -9999,
                            },
                            children=LayeredMap(
                                id=self.ids("map-view"),
                                draw_toolbar_polyline=True,
                                hillShading=True,
                                layers=[],
                            ),
                        )   
                    ]
                ),

    ### Layout cross section ###
    @property
    def cross_section_layout(self):
        return html.Div(
            children=[
                wcc.FlexBox(
                    children=[
                        html.Div(
                            children=[
                                html.Label(
                                    style={
                                        "font-weight": "bold",
                                        "textAlign": "center",
                                    },
                                    children="Select well",
                                ),
                                dcc.Dropdown(
                                    id=self.ids("well-dropdown"),
                                    options=[
                                        {"label": name, "value": path}
                                        for name, path in zip(
                                            self.wellnames, self.wellfiles
                                        )
                                    ],
                                    value=self.wellfiles[0],
                                    clearable=False,
                                ),
                            ]
                        ),
                    ],
                ),
                html.Div(
                    children=[
                        dbc.Button("Graph Settings", id=self.ids("button-open-graph-settings")),
                        dbc.Modal(
                            children=[
                                dbc.ModalHeader("Graph Settings"),
                                dbc.ModalBody(
                                    children=[
                                        html.Label(
                                            style={
                                                "font-weight": "bold",
                                                "textAlign": "Left",
                                            },
                                            children="Select Surfaces",
                                        ),
                                        dcc.Checklist(
                                            id=self.ids('all-surfaces-checkbox'),
                                            options=[{'label': 'all', 'value': 'True'}],
                                            value=['True'],
                                        ),
                                        dcc.Checklist(
                                            id=self.ids('surfaces-checklist'),
                                            options=[
                                                {"label": name, "value": path}
                                                for name, path in zip(
                                                    self.surfacenames, self.surfacefiles
                                                )
                                            ],
                                            value=self.surfacefiles,
                                        ),
                                        dcc.Checklist(
                                            id=self.ids('surfaces_de_checklist'),
                                            options=[
                                                {"label": name+'_error', "value": path}
                                                for name, path in zip(
                                                    self.surfacenames, self.surfacefiles
                                                )
                                            ],
                                            value=self.surfacefiles,
                                        ),
                                    ],
                                ),
                                dbc.ModalFooter(
                                    dbc.Button("Close", id=self.ids("button-close-graph-settings"), className="ml-auto")
                                ),
                            ],
                            id=self.ids("modal-graph-settings"),
                            size="sm",
                            centered=True,
                            backdrop=False,
                            fade=False,
                        ),
                    ],
                ),
                html.Div(
                    children=[
                        html.Div(
                            style={
                                "marginTop": "0px",
                                "height": "800px",
                                "zIndex": -9999,
                            },
                            children=wcc.Graph(
                                figure={"displayModeBar": True}, id=self.ids("cross-section-view")
                            ),
                        )
                    ]
                ),
            ]
        )

    @property
    def target_points_layout(self):
        df = pd.read_csv(self.target_points[0])
        return dash_table.DataTable(
            id=self.ids("target_point_table"),
            columns=[{"name": i, "id": i} for i in df.columns],
            data=df.to_dict('records'),
        )
    @property
    def well_points_layout(self):
        df = pd.read_csv(self.well_points[0])
        return dash_table.DataTable(
            id=self.ids("well_points_table"),
            columns=[{"name": i, "id": i} for i in df.columns],
            data = df.to_dict('records')
        )
        

    ### Flexbox ###
    @property
    def layout(self):
        return dcc.Tabs(children=[
            dcc.Tab(
                label="Cross section & map view",
                children=[
                    wcc.FlexBox(
                        id=self.ids("layout"),
                        children=[
                            html.Div(style={"flex": 1}, children=self.map_layout),
                            html.Div(style={"flex": 1}, children=self.cross_section_layout),
                        ]
                    )
                ]
            ),
            dcc.Tab(
                label="Target Points",
                children=[html.Div(children=self.target_points_layout)]
            ),
            dcc.Tab(
                label='Well Points',
                children=[html.Div(children = self.well_points_layout)]
            )
        ])

    ### Callbacks map view and cross-section-view ###
    def set_callbacks(self, app):
        @app.callback(
            Output(self.ids("map-view"), "layers"),
            [
                Input(self.ids("map-dropdown"), "value"), #List of errorfiles
            ],
        )
        def render_map(errorpath):
            surface = xtgeo.surface_from_file(errorpath, fformat="irap_binary")
            hillshading = True
            min_val = None
            max_val = None
            color = "viridis"

            s_layer = make_surface_layer(
                surface,
                name="surface",
                min_val=min_val,
                max_val=max_val,
                color=color,
                hillshading=hillshading,
            )
            return [s_layer]

        @app.callback(
            Output(self.ids("cross-section-view"), "figure"),
            [
                Input(self.ids("well-dropdown"), "value"), # wellpath
                Input(self.ids("surfaces-checklist"), "value"), # surfacepaths list
                Input(self.ids("surfaces_de_checklist"), "value"), # errorpaths list
                Input(self.ids("map-view"), "polyline_points"), # coordinates from map-view
            ],
        )
        def _render_xsection(wellpath, surfacepaths, errorpaths, coords):
            ctx = dash.callback_context
<<<<<<< HEAD
            data = []
            if ctx.triggered[0]['prop_id']==self.ids("well-dropdown")+'.value':
                self.xsec.create_well(wellpath,surfacepaths)
=======
            surfacepaths = get_path(surfacepaths)
            errorpaths = get_path(errorpaths)
            if ctx.triggered[0]['prop_id']==self.ids("well-dropdown")+'.value':
                well = xtgeo.Well(Path(wellpath))
                well_df = well.dataframe
                self.xsec.fence = well.get_fence_polyline(nextend=100, sampling=5) # Generate a polyline along a well path
                well.create_relative_hlen() # Get surface values along the polyline
>>>>>>> 04f34b0b
            elif ctx.triggered[0]['prop_id']==self.ids("map-view")+'.polyline_points':
                self.xsec.fence = get_fencespec(coords)
                self.xsec.well_attributes = None
            self.xsec.set_surface_lines(surfacepaths)
            self.xsec.set_error_lines(errorpaths)
            data += self.xsec.get_plotly_data(surfacepaths,errorpaths)
            layout = self.xsec.get_plotly_layout(surfacepaths)
            return {'data':data,'layout':layout}

        ### Update of tickboxes when selectin "all" surfaces in cross-section-view
        @app.callback(
            Output(self.ids("surfaces-checklist"), "value"),
            [Input(self.ids("all-surfaces-checkbox"), "value")],
        )
        def update_surface_tickboxes(all_surfaces_checkbox):
            return self.surfacefiles if all_surfaces_checkbox == ['True'] else []

        @app.callback(
            Output(self.ids("modal-graph-settings"), "is_open"),
            [Input(self.ids("button-open-graph-settings"), "n_clicks"),
            Input(self.ids("button-close-graph-settings"), "n_clicks")],
            [State(self.ids("modal-graph-settings"), "is_open")],
        )
        def toggle_modal(n1, n2, is_open):
            if n1 or n2:
                return not is_open
            return is_open

    def add_webvizstore(self):
        print('This function doesnt do anything, does it?')
        return [(get_path, [{"path": fn}]) for fn in self.surfacefiles]


@webvizstore
def get_path(paths) -> Path:
    for i, path in enumerate(paths):
        paths[i] = Path(path)
    return paths


def get_color(i):
    """
    Returns a list of colors for surface layers
    """
    colors = [
        "rgb(255,0,0)",
        "rgb(255,140,0)",
        "rgb(0,0,255)",
        "rgb(128,128,128)",
        "rgb(255,0,255)",
        "rgb(255,215,0)"
    ]
    n_colors = len(colors)
    return colors[(i)%(n_colors)]

def get_fencespec(coords):
    """Create a XTGeo fence spec from polyline coordinates"""
    poly = xtgeo.Polygons()
    poly.dataframe = pd.DataFrame(
        [
            {
                "X_UTME": c[1],
                "Y_UTMN": c[0],
                "Z_TVDSS": 0,
                "POLY_ID": 1,
                "NAME": "polyline",
            }
            for c in coords
        ]
    )
    return poly.get_fence(asnumpy=True)
<|MERGE_RESOLUTION|>--- conflicted
+++ resolved
@@ -91,14 +91,8 @@
         self.plotly_theme = app.webviz_settings["theme"].plotly_theme
         self.uid = uuid4()
         self.set_callbacks(app)
-<<<<<<< HEAD
         self.xsec = HuvXsection(self.surface_attributes,self.zonation_data,self.conditional_data,self.zonelogname)
         self.xsec.create_well(wellfiles[0],self.surfacefiles)
-=======
-        self.xsec = HuvXsection(self.surface_attributes)
-        well = xtgeo.Well(Path(wellfiles[0]))
-        self.xsec.fence = well.get_fence_polyline(nextend=100, sampling=5)  # Generate a polyline along a well path
->>>>>>> 04f34b0b
 
 
     ### Generate unique ID's ###
@@ -334,19 +328,11 @@
         )
         def _render_xsection(wellpath, surfacepaths, errorpaths, coords):
             ctx = dash.callback_context
-<<<<<<< HEAD
             data = []
-            if ctx.triggered[0]['prop_id']==self.ids("well-dropdown")+'.value':
-                self.xsec.create_well(wellpath,surfacepaths)
-=======
             surfacepaths = get_path(surfacepaths)
             errorpaths = get_path(errorpaths)
             if ctx.triggered[0]['prop_id']==self.ids("well-dropdown")+'.value':
-                well = xtgeo.Well(Path(wellpath))
-                well_df = well.dataframe
-                self.xsec.fence = well.get_fence_polyline(nextend=100, sampling=5) # Generate a polyline along a well path
-                well.create_relative_hlen() # Get surface values along the polyline
->>>>>>> 04f34b0b
+                self.xsec.create_well(wellpath,surfacepaths)
             elif ctx.triggered[0]['prop_id']==self.ids("map-view")+'.polyline_points':
                 self.xsec.fence = get_fencespec(coords)
                 self.xsec.well_attributes = None
