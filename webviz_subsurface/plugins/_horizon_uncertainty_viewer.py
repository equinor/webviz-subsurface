from uuid import uuid4
from pathlib import Path
from typing import List
import dash
import pandas as pd
import numpy as np
import numpy.ma as ma
import plotly.graph_objects as go
from matplotlib.colors import ListedColormap
import xtgeo
from dash.exceptions import PreventUpdate
from dash.dependencies import Input, Output, State
import dash_html_components as html
import dash_core_components as dcc
import dash_bootstrap_components as dbc
import webviz_core_components as wcc
from webviz_subsurface_components import LayeredMap
from webviz_config import WebvizPluginABC
from webviz_config.webviz_store import webvizstore
from webviz_config.utils import calculate_slider_step

from .._datainput.well import load_well
from .._datainput.surface import make_surface_layer, get_surface_fence, load_surface
from .._datainput.huv_xsection import HuvXsection


class HorizonUncertaintyViewer(WebvizPluginABC):
    external_stylesheets = ['https://codepen.io/chriddyp/pen/bWLwgP.css']
    app = dash.Dash(__name__, external_stylesheets=external_stylesheets)
    #app = dash.Dash(__name__, external_stylesheets=[dbc.themes.BOOTSTRAP])
    """
This plugin visualizes surfaces in a map view and seismic in a cross section view.
The cross section is defined by a polyline interactively edited in the map view.
* `surfacefiles`: List of file paths to Irap Binary surfaces
* `surfacenames`: Corresponding list of displayed surface names
* `zunit`: z-unit for display
* `colors`: List of colors to use
"""

    ### Initialize ###
    def __init__(
        self,
        app,
        surfacefiles: List[Path],
        surfacefiles_de: List[Path],
        wellfiles: List[Path],
        zonation_data: List[Path],
        conditional_data: List[Path],
        surfacenames: list = None,
        wellnames: list = None,
        zonelog: str = None,
        zunit="depth (m)",
        zonemin: int = 1,
    ):

        super().__init__()
        self.zunit = zunit
        self.surfacefiles = [str(surffile) for surffile in surfacefiles]
        self.surfacefiles_de = [str(surfacefile_de) for surfacefile_de in surfacefiles_de]
        self.surface_attributes = {x: {} for x in surfacefiles}
        
        for i, surfacefile in enumerate(surfacefiles):
            self.surface_attributes[surfacefile] = {"color": get_color(i), "error_path": surfacefiles_de[i]}

        if surfacenames is not None:
            if len(surfacenames) != len(surfacefiles):
                raise ValueError(
                    "List of surface names specified should be same length as list of surfacefiles"
                )
            self.surfacenames = surfacenames
        else:
            self.surfacenames = [Path(surfacefile).stem for surfacefile in surfacefiles]

        self.wellfiles = [str(wellfile) for wellfile in wellfiles]
        if wellnames is not None:
            if len(wellnames) != len(wellfiles):
                raise ValueError(
                    "List of surface names specified should be same length as list of surfacefiles"
                )
            self.wellnames = wellnames
        else:
            self.wellnames = [Path(wellfile).stem for wellfile in wellfiles]
        self.zonation_data= [Path(zond_data) for zond_data in zonation_data]
        self.conditional_data= [Path(cond_data) for cond_data in conditional_data]
        self.zonemin = zonemin
        self.zonelog = zonelog       
        self.plotly_theme = app.webviz_settings["theme"].plotly_theme
        self.uid = uuid4()
        self.set_callbacks(app)
        self.xsec = HuvXsection(self.surface_attributes,self.zonation_data,self.conditional_data)
        self.xsec.create_well(wellfiles[0],self.surfacefiles)


    ### Generate unique ID's ###
    def ids(self, element):
        return f"{element}-id-{self.uid}"

    ### Layout map section ###
    @property
    def map_layout(self):
        return html.Div(
                    children=[
                        wcc.FlexBox(
                            children=[
                                html.Div(
                                    children=[
                                        html.Label(
                                            style={
                                                "font-weight": "bold",
                                                "textAlign": "center",
                                            },
                                            children="Select surface",
                                        ),
                                        dcc.Dropdown(
                                            id=self.ids("map-dropdown"),
                                            options=[
                                                {"label": name, "value": path}
                                                for name, path in zip(
                                                    self.surfacenames, self.surfacefiles_de
                                                )
                                            ],
                                            value=self.surfacefiles_de[0],
                                            clearable=False,
                                        ),
                                    ]
                                ),
                            ],
                        ),
                        html.Div(
                            style={
                                "marginTop": "20px",
                                "height": "800px",
                                "zIndex": -9999,
                            },
                            children=LayeredMap(
                                id=self.ids("map-view"),
                                draw_toolbar_polyline=True,
                                hillShading=True,
                                layers=[],
                            ),
                        )   
                    ]
                ),

    ### Layout cross section ###
    @property
    def cross_section_layout(self):
        return html.Div(
            children=[
                wcc.FlexBox(
                    children=[
                        html.Div(
                            children=[
                                html.Label(
                                    style={
                                        "font-weight": "bold",
                                        "textAlign": "center",
                                    },
                                    children="Select well",
                                ),
                                dcc.Dropdown(
                                    id=self.ids("well-dropdown"),
                                    options=[
                                        {"label": name, "value": path}
                                        for name, path in zip(
                                            self.wellnames, self.wellfiles
                                        )
                                    ],
                                    value=self.wellfiles[0],
                                    clearable=False,
                                ),
                            ]
                        ),
                    ],
                ),
                html.Div(
                    children=[
                        dbc.Button("Graph Settings", id=self.ids("button-open-graph-settings")),
                        dbc.Modal(
                            children=[
                                dbc.ModalHeader("Graph Settings"),
                                dbc.ModalBody(
                                    children=[
                                        html.Label(
                                            style={
                                                "font-weight": "bold",
                                                "textAlign": "Left",
                                            },
                                            children="Select Surfaces",
                                        ),
                                        dcc.Checklist(
                                            id=self.ids('all-surfaces-checkbox'),
                                            options=[{'label': 'all', 'value': 'True'}],
                                            value=['True'],
                                        ),
                                        dcc.Checklist(
                                            id=self.ids('surfaces-checklist'),
                                            options=[
                                                {"label": name, "value": path}
                                                for name, path in zip(
                                                    self.surfacenames, self.surfacefiles
                                                )
                                            ],
                                            value=self.surfacefiles,
                                        ),
                                        dcc.Checklist(
                                            id=self.ids('surfaces_de_checklist'),
                                            options=[
                                                {"label": name+'_error', "value": path}
                                                for name, path in zip(
                                                    self.surfacenames, self.surfacefiles_de
                                        )
                                    ],
                                    value=self.surfacefiles_de,
                                ),
                                    ],
                                ),
                                dbc.ModalFooter(
                                    dbc.Button("Close", id=self.ids("button-close-graph-settings"), className="ml-auto")
                                ),
                            ],
                            id=self.ids("modal-graph-settings"),
                            size="sm",
                            centered=True,
                            backdrop=False,
                            fade=False,
                        ),
                    ],
                ),
                html.Div(
                    children=[
                        html.Div(
                            style={
                                "marginTop": "0px",
                                "height": "800px",
                                "zIndex": -9999,
                            },
                            children=wcc.Graph(
                                figure={"displayModeBar": True}, id=self.ids("cross-section-view")
                            ),
                        )
                    ]
                ),
            ]
        )

    ### Flexbox ###
    @property
    def layout(self):
        return wcc.FlexBox(
            id=self.ids("layout"),
            children=[
                html.Div(style={"flex": 1}, children=self.map_layout),
                html.Div(style={"flex": 1}, children=self.cross_section_layout),
            ],
        )

    ### Callbacks map view and cross-section-view ###
    def set_callbacks(self, app):
        @app.callback(
            Output(self.ids("map-view"), "layers"),
            [
                Input(self.ids("map-dropdown"), "value"),
            ],
        )
        def render_map(surfacepath):
            surface = xtgeo.surface_from_file(surfacepath, fformat="irap_binary")
            hillshading = True
            min_val = None
            max_val = None
            color = "viridis"

            s_layer = make_surface_layer(
                surface,
                name="surface",
                min_val=min_val,
                max_val=max_val,
                color=color,
                hillshading=hillshading,
            )
            return [s_layer]

        @app.callback(
            Output(self.ids("cross-section-view"), "figure"),
            [
                Input(self.ids("well-dropdown"), "value"), #wellpath
                Input(self.ids("surfaces-checklist"), "value"), #surfacepaths list
                Input(self.ids("surfaces_de_checklist"), "value"), #surfacepaths_de list
                Input(self.ids("map-view"), "polyline_points"),
            ],
        )
<<<<<<< HEAD

        def _render_surface(wellpath, surfacepaths, errorpaths, coords):
=======
        def _render_xsection(wellpath, surfacepaths, errorpaths, coords):
>>>>>>> e5b38899
            ctx = dash.callback_context
            data = []
            if ctx.triggered[0]['prop_id']==self.ids("well-dropdown")+'.value':
                self.xsec.create_well(wellpath,surfacepaths)
            elif ctx.triggered[0]['prop_id']==self.ids("map-view")+'.polyline_points':
                self.xsec.fence = get_fencespec(coords)
<<<<<<< HEAD
            self.xsec.set_surface_lines(surfacepaths)
            self.xsec.set_error_lines(errorpaths)
            data = self.xsec.get_plotly_sfc_data(surfacepaths, errorpaths)
            layout = self.xsec.plotly_layout

=======
                self.xsec.well_attributes = None
            self.xsec.set_surface_lines(surfacepaths)
            self.xsec.set_error_lines(errorpaths)
            data += self.xsec.get_plotly_data(surfacepaths,errorpaths)
            layout = self.xsec.get_plotly_layout(surfacepaths)
>>>>>>> e5b38899
            return {'data':data,'layout':layout}

        ### Update of tickboxes when selectin "all" surfaces in cross-section-view
        @app.callback(
            Output(self.ids("surfaces-checklist"), "value"),
            [Input(self.ids("all-surfaces-checkbox"), "value")],
        )
        def update_surface_tickboxes(all_surfaces_checkbox):
            return self.surfacefiles if all_surfaces_checkbox == ['True'] else []

        @app.callback(
            Output(self.ids("modal-graph-settings"), "is_open"),
            [Input(self.ids("button-open-graph-settings"), "n_clicks"),
            Input(self.ids("button-close-graph-settings"), "n_clicks")],
            [State(self.ids("modal-graph-settings"), "is_open")],
        )
        def toggle_modal(n1, n2, is_open):
            if n1 or n2:
                return not is_open
            return is_open

    def add_webvizstore(self):
        return [(get_path, [{"path": fn}]) for fn in self.surfacefiles]

@webvizstore
def get_path(path) -> Path:
    return Path(path)


def get_color(i):
    """
    Returns a list of colors for surface layers
    """
    colors = [
        "rgb(255,0,0)",
        "rgb(255,140,0)",
        "rgb(0,0,255)",
        "rgb(128,128,128)",
        "rgb(255,0,255)",
        "rgb(255,215,0)"
    ]
    n_colors = len(colors)
    return colors[(i)%(n_colors)]

def get_fencespec(coords):
    """Create a XTGeo fence spec from polyline coordinates"""
    poly = xtgeo.Polygons()
    poly.dataframe = pd.DataFrame(
        [
            {
                "X_UTME": c[1],
                "Y_UTMN": c[0],
                "Z_TVDSS": 0,
                "POLY_ID": 1,
                "NAME": "polyline",
            }
            for c in coords
        ]
    )
    return poly.get_fence(asnumpy=True)<|MERGE_RESOLUTION|>--- conflicted
+++ resolved
@@ -289,31 +289,18 @@
                 Input(self.ids("map-view"), "polyline_points"),
             ],
         )
-<<<<<<< HEAD
-
-        def _render_surface(wellpath, surfacepaths, errorpaths, coords):
-=======
         def _render_xsection(wellpath, surfacepaths, errorpaths, coords):
->>>>>>> e5b38899
             ctx = dash.callback_context
             data = []
             if ctx.triggered[0]['prop_id']==self.ids("well-dropdown")+'.value':
                 self.xsec.create_well(wellpath,surfacepaths)
             elif ctx.triggered[0]['prop_id']==self.ids("map-view")+'.polyline_points':
                 self.xsec.fence = get_fencespec(coords)
-<<<<<<< HEAD
-            self.xsec.set_surface_lines(surfacepaths)
-            self.xsec.set_error_lines(errorpaths)
-            data = self.xsec.get_plotly_sfc_data(surfacepaths, errorpaths)
-            layout = self.xsec.plotly_layout
-
-=======
                 self.xsec.well_attributes = None
             self.xsec.set_surface_lines(surfacepaths)
             self.xsec.set_error_lines(errorpaths)
             data += self.xsec.get_plotly_data(surfacepaths,errorpaths)
             layout = self.xsec.get_plotly_layout(surfacepaths)
->>>>>>> e5b38899
             return {'data':data,'layout':layout}
 
         ### Update of tickboxes when selectin "all" surfaces in cross-section-view
