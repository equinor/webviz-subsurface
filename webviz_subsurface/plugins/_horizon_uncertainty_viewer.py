--- conflicted
+++ resolved
@@ -460,7 +460,6 @@
     )
     return poly.get_fence(asnumpy=True)
 
-<<<<<<< HEAD
 def render_drawpad(surfacepath):
     hillshading = True
     min_val = None
@@ -483,7 +482,6 @@
         ],
     }
     return []
-=======
 def make_well_layer(well, name="well", zmin=0, base_layer=False, color="black"):
     """Make LayeredMap well polyline"""
     well.dataframe = well.dataframe[well.dataframe["Z_TVDSS"] > zmin]
@@ -500,5 +498,4 @@
                 "tooltip": name,
             }
         ],
-    }
->>>>>>> 151e726c
+    }