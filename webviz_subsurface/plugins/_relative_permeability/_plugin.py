--- conflicted
+++ resolved
@@ -273,7 +273,6 @@
     def layout(self) -> Type[Component]:
         return error(self.error_message)
 
-<<<<<<< HEAD
     @property
     def tour_steps(self) -> List[dict]:
         """Tour of the plugin"""
@@ -341,8 +340,8 @@
                 ),
             },
         ]
-=======
-    def add_webvizstore(self):
+
+        def add_webvizstore(self):
         return [
             (
                 load_satfunc,
@@ -373,5 +372,4 @@
                     [{"scalfile": self.scalfile, "sheet_name": self.sheet_name}],
                 )
             ]
-        )
->>>>>>> 18090574
+        )