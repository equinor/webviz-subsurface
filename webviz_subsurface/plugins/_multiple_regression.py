import warnings
import time
from pathlib import Path
from itertools import combinations

import numpy as np
import numpy.linalg as la
import pandas as pd
import plotly.graph_objects as go
import dash_html_components as html
import dash_core_components as dcc
import webviz_core_components as wcc
import dash_bootstrap_components as dbc
import statsmodels.api as sm
from dash_table import DataTable
from dash.dependencies import Input, Output, State
from dash_table.Format import Format, Scheme
from webviz_config.webviz_store import webvizstore
from webviz_config.common_cache import CACHE
from webviz_config import WebvizPluginABC
from webviz_config.utils import calculate_slider_step
from sklearn.preprocessing import PolynomialFeatures

from .._datainput.fmu_input import load_parameters, load_csv
from .._utils.ensemble_handling import filter_and_sum_responses

class MultipleRegression(WebvizPluginABC):
    """### Best fit using forward stepwise regression

This plugin shows a multiple regression of numerical parameters and a response.
Input can be given either as:

- Aggregated csv files for parameters and responses,
- An ensemble name defined in shared_settings and a local csv file for responses
stored per realizations.

**Note**: Non-numerical (string-based) input parameters and responses are removed.

**Note**: The response csv file will be aggregated per realization.

**Note**: Regression models break down when there are duplicate or highly correlated 
parameters. Please make sure to properly filter your inputs or the model will give
answers that are misleading.

Arguments:

* `parameter_csv`: Aggregated csvfile for input parameters with 'REAL' and 'ENSEMBLE' columns.
* `response_csv`: Aggregated csvfile for response with 'REAL' and 'ENSEMBLE' columns.
* `ensembles`: Which ensembles in `shared_settings` to visualize. If neither response_csv or
            response_file is defined, the definition of ensembles implies that you want to
            use simulation timeseries data directly from UNSMRY data. This also implies that
            the date will be used as a response filter of type `single`.
* `response_file`: Local (per realization) csv file for response parameters.
* `response_filters`: Optional dictionary of responses (columns in csv file) that can be used
as row filtering before aggregation. (See below for filter types).
* `response_ignore`: Response (columns in csv) to ignore (cannot use with response_include).
* `response_include`: Response (columns in csv) to include (cannot use with response_ignore).
* `column_keys`: Simulation vectors to use as responses read directly from UNSMRY-files in the
                defined ensembles using fmu-ensemble (cannot use with response_file,
                response_csv or parameters_csv).
* `sampling`: Sampling frequency if using fmu-ensemble to import simulation time series data.
            (Only relevant if neither response_csv or response_file is defined). Default monthly
* `aggregation`: How to aggregate responses per realization. Either `sum` or `mean`.
* `corr_method`: Correlation algorithm. Either `pearson` or `spearman`.

The types of response_filters are:
```
- `single`: Dropdown with single selection.
- `multi`: Dropdown with multiple selection.
- `range`: Slider with range selection.
```
"""
    # pylint:disable=too-many-arguments
    def __init__(
        self,
        app,
        parameter_csv: Path = None,
        response_csv: Path = None,
        ensembles: list = None,
        response_file: str = None,
        response_filters: dict = None,
        response_ignore: list = None,
        response_include: list = None,
        column_keys: list = None,
        sampling: str = "monthly",
        aggregation: str = "sum",
        parameter_ignore: list = None,
    ):

        super().__init__()

        self.parameter_csv = parameter_csv if parameter_csv else None
        self.response_csv = response_csv if response_csv else None
        self.response_file = response_file if response_file else None
        self.response_filters = response_filters if response_filters else {}
        self.response_ignore = response_ignore if response_ignore else None
        self.parameter_ignore = parameter_ignore if parameter_ignore else None
        self.column_keys = column_keys
        self.time_index = sampling
        self.aggregation = aggregation

        if response_ignore and response_include:
            raise ValueError(
                'Incorrent argument. either provide "response_include", '
                '"response_ignore" or neither'
            )
        if parameter_csv and response_csv:
            if ensembles or response_file:
                raise ValueError(
                    'Incorrect arguments. Either provide "csv files" or '
                    '"ensembles and response_file".'
                )
            #For csv files
            self.parameterdf = read_csv(self.parameter_csv)
            self.responsedf = read_csv(self.response_csv)

            #For parquet files
            #self.parameterdf = pd.read_parquet(self.parameter_csv)
            #self.responsedf = pd.read_parquet(self.response_csv)

        elif ensembles and response_file:
            self.ens_paths = {
                ens: app.webviz_settings["shared_settings"]["scratch_ensembles"][ens]
                for ens in ensembles
            }
            self.parameterdf = load_parameters(
                ensemble_paths=self.ens_paths, ensemble_set_name="EnsembleSet"
            )
            self.responsedf = load_csv(
                ensemble_paths=self.ens_paths,
                csv_file=response_file,
                ensemble_set_name="EnsembleSet",
            )
        else:
            raise ValueError(
                'Incorrect arguments.\
                 Either provide "csv files" or "ensembles and response_file".'
            )
        self.check_runs()
        self.check_response_filters()
        if response_ignore:
            self.responsedf.drop(
                response_ignore,
                errors="ignore", axis=1, inplace=True)
        if response_include:
            self.responsedf.drop(
                self.responsedf.columns.difference(
                    [
                        "REAL",
                        "ENSEMBLE",
                        *response_include,
                        *list(response_filters.keys()),
                    ]
                ),
                errors="ignore",
                axis=1,
                inplace=True,
            )
        if parameter_ignore:
            self.parameterdf.drop(parameter_ignore, axis=1, inplace=True)

        self.plotly_theme = app.webviz_settings["theme"].plotly_theme
        self.set_callbacks(app)

    def ids(self, element):
        """Generate unique id for dom element"""
        return f"{element}-id-{self.uuid}"

    @property
    def tour_steps(self):
        steps = [
            {
                "id": self.uuid("layout"),
                "content": (
                    "Dashboard displaying the results of a multiple "
                    "regression of input parameters and a chosen response."
                )
            },
            {
                "id": self.uuid("table"),
                "content": (
                    "A table showing the results for the best combination of "
                    "parameters for a chosen response."
                )
            },
            {
                "id": self.uuid("p-values-plot"),
                "content": (
                    "A plot showing the p-values for the parameters from the table ranked from most significant "
                    "to least significant.  Red indicates "
                    "that the p-value is significant, gray indicates that the p-value "
                    "is not significant."
                )
            },
            {
                "id": self.uuid("coefficient-plot"),
                "content": (
                    "A plot showing the sign of parameters' coefficient values by arrows pointing up and/or down, "
                    "illustrating a positive and/or negative coefficient respectively. "
                    "An arrow is red if the corresponding p-value is significant, that is, a p-value below 0.05. "
                    "Arrows corresponding to p-values above this level of significance, are shown in gray."
                )
            },
            {"id": self.uuid("submit-button"), "content": ("Press this button to update the table and the plots based on the options below."), },
            {"id": self.uuid("ensemble"), "content": ("Select the active ensemble."), },
            {"id": self.uuid("responses"), "content": ("Select the active response."), },
            {"id": self.uuid("exclude_include"), "content": (
                "Choose between using all availabe parameters or a subset of the available parameters in the regression. "
                "If all parameters are chosen it is possible to exclude some the parameters by choosing them from the drop down menu."
                ), 
            },
            {"id": self.uuid("interaction"), "content": ("Select the desired level of interaction in the visualized model."), },
            {"id": self.uuid("max-params"), "content": ("Select the maximum number of parameters to be included in the visualized model."), },
            {"id": self.uuid("force-in"), "content": ("Select parameters forced to be included in the visualized model."), },
        ]
        return steps

    @property
    def responses(self):
        """Returns valid responses. Filters out non numerical columns,
        and filterable columns. Replaces : and , with _ to make it work with the model"""
        responses = list(
            self.responsedf.drop(["ENSEMBLE", "REAL"], axis=1)
            .apply(pd.to_numeric, errors="coerce")
            .dropna(how="all", axis="columns")
            .columns
        )
        return [p for p in responses if p not in self.response_filters.keys()]

    @property
    def parameters(self):
        """Returns numerical input parameters"""
        parameters = list(
            self.parameterdf.drop(["ENSEMBLE", "REAL"], axis=1)
            .apply(pd.to_numeric, errors="coerce")
            .dropna(how="all", axis="columns")
            .columns
        )
        return parameters

    @property
    def ensembles(self):
        """Returns list of ensembles"""
        return list(self.parameterdf["ENSEMBLE"].unique())

    def check_runs(self):
        """Check that input parameters and response files have
        the same number of runs"""
        for col in ["ENSEMBLE", "REAL"]:
            if sorted(list(self.parameterdf[col].unique())) != sorted(
                list(self.responsedf[col].unique())
            ):
                raise ValueError("Parameter and response files have different runs")

    def check_response_filters(self):
        """'Check that provided response filters are valid"""
        if self.response_filters:
            for col_name, col_type in self.response_filters.items():
                if col_name not in self.responsedf.columns:
                    raise ValueError(f"{col_name} is not in response file")
                if col_type not in ["single", "multi", "range"]:
                    raise ValueError(
                        f"Filter type {col_type} for {col_name} is not valid."
                    )

    @property
    def filter_layout(self):
        """Layout to display selectors for response filters"""
        children = []
        for col_name, col_type in self.response_filters.items():
            values = list(self.responsedf[col_name].unique())
            if col_type == "multi":
                selector = wcc.Select(
                    id=self.uuid(f"filter-{col_name}"),
                    options=[{"label": val, "value": val} for val in values],
                    value=values,
                    multi=True,
                    size=min(20, len(values)),
                )
            elif col_type == "single":
                selector = dcc.Dropdown(
                    id=self.uuid(f"filter-{col_name}"),
                    options=[{"label": val, "value": val} for val in values],
                    value=values[0],
                    multi=False,
                    clearable=False,
                )
            children.append(html.Div(children=[html.Label(col_name), selector,]))
        return children

    @property
    def control_layout(self):
        """Layout to select e.g. iteration and response"""
        return [
            html.Div(
                [
                    html.Div("Ensemble:", style={"font-weight": "bold"}),
                    dcc.Dropdown(
                        id=self.uuid("ensemble"),
                        options=[
                            {"label": ens, "value": ens} for ens in self.ensembles
                        ],
                        clearable=False,
                        value=self.ensembles[0],
                        style={"marginBottom": "20px"}
                    ),
                ]
            ),
            html.Div(
                [
                    html.Div("Response:", style={"font-weight": "bold"}),
                    dcc.Dropdown(
                        id=self.uuid("responses"),
                        options=[
                            {"label": ens, "value": ens} for ens in self.responses
                        ],
                        clearable=False,
                        value=self.responses[0],
                        style={"marginBottom": "20px"}
                    ),
                ]
            ),
            html.Div(
                [
                   html.Div("Parameters:", style={"font-weight": "bold", 'display': 'inline-block', 'margin-right': '10px'}),
                   html.Span(
                       "\u003f\u20dd", 
                       id=self.uuid("tooltip-parameters"), 
                       style={"font-weight": "bold", "cursor": "pointer", "fontSize": ".90em", "color": "grey"}),
                   dbc.Tooltip(
                        "This lets you control what parameters to include in your model. \n" +
                        "There are two modes, exclusive and subset: \n" +
                        "- Exclusive mode lets you remove specific parameters from \n" +
                        "beeing considered in the model selection. \n \n" +
    
                        "- Subset mode lets you pick a subset of parameters to \n" +
                        "investigate. Parameters included here are not guaranteed to be \n" +
                        "included in the output model.",
                    target=self.uuid("tooltip-parameters"),
                    style={"fontSize": ".75em", "backgroundColor": "#505050", "color": "white", "opacity": "85%", "white-space": "pre-wrap"}
                   ),
                   dcc.RadioItems(
                       id=self.uuid("exclude_include"),
                       options=[
                           {"label": "Exclusive mode", "value": "exc"},
                           {"label": "Subset mode", "value": "inc"}
                       ],
                       value="exc",
                       labelStyle={'display': 'inline-block'},
                       style = {'fontSize': ".80em"},
                   )
               ]
            ),
            html.Div(
                [
                    dcc.Dropdown(
                        id=self.uuid("parameter-list"),
                        options=[
                            {"label": ens, "value": ens} for ens in self.parameters
                        ],
                        clearable=True,
                        multi=True,
                        placeholder="",
                        value=[],
                        style={"marginBottom": "20px"}
                    ),
                ]
            ),
            html.Div("Filters:", style={"font-weight": "bold"}),
            html.Div(children=self.filter_layout),
            html.Div(
                [
                    html.Div("Model settings:", style={"font-weight": "bold", "marginTop": "20px"}),
                    html.Div("Interaction", style={ 'display': 'inline-block', 'margin-right': '10px'}),
                    html.Span(
                        "\u003f\u20dd", 
                        id=self.uuid("tooltip-filters"), 
                        style={"font-weight": "bold", "cursor": "pointer", "fontSize": ".90em", "color": "grey"}),
                    dbc.Tooltip(
                        "Lets you select how deep your interaction is: \n" +
                        "– Off allows only for the parameters in their original state. \n" +
                        "– 2 levels allows for the product of 2 original parameters. \n" +
                        "– 3 levels allows for the product of 3 original parameters. \n \n" +
                        "This feature allows you to investigate possible feedback effects.",
                    target=self.uuid("tooltip-filters"),
                    style={"fontSize": ".75em", "backgroundColor": "#505050", "color": "white", "opacity": "85%", "white-space": "pre-wrap"}
                    ),
                    dcc.Slider(
                        id=self.uuid("interaction"),
                        min=0,
                        max=2,
                        step=None,
                        marks={
                            0: "Off",
                            1: "2 levels",
                            2: "3 levels"
                        },
                        value=0
                    )
                ]
            ),
            html.Div(
                [
                    html.Div("Max number of parameters", style={'display': 'inline-block', 'margin-right': '10px'}),
                    html.Span(
                        "\u003f\u20dd", 
                        id=self.uuid("tooltip-maxparams"), 
                        style={"font-weight": "bold", "cursor": "pointer", "fontSize": ".90em", "color": "grey"}),
                    dbc.Tooltip(
                        "Lets you put a cap on the number of parameters to include in your model. \n" +
                        "If interaction is active, cap is the selected value + interaction level. \n" +
                        "This is to make sure the interaction terms have an intuitive interpretation.",
                    target=self.uuid("tooltip-maxparams"),
                    style={"fontSize": ".75em", "backgroundColor": "#505050", "color": "white", "opacity": "85%",  "white-space": "pre-wrap"}
                    ),
                    dcc.Dropdown(
                        id=self.uuid("max-params"),
                        options=[
                            {"label": val, "value": val} for val in range(1, min(10, len(self.parameterdf.columns)))
                        ],
                        clearable=False,
                        value=3,
                    ),
                ]
            ),
            html.Div(
                [
                    html.Div("Force in", style={'display': 'inline-block', 'margin-right': '10px'}),
                    html.Span(
                        "\u003f\u20dd", 
                        id=self.uuid("tooltip-fi"), 
                        style={"font-weight": "bold", "cursor": "pointer", "fontSize": ".90em", "color": "grey"}),
                    dbc.Tooltip(
                        "Lets you force parameters into the model. If interaction is active, \n" +
                        "the cap is the selected value + the interaction level.",
                    target=self.uuid("tooltip-fi"),
                    style={"fontSize": ".75em", "backgroundColor": "#505050", "color": "white", "opacity": "85%", "white-space": "pre-wrap"}
                    ),
                    dcc.Dropdown(
                        id=self.uuid("force-in"),
                        clearable=True,
                        multi=True,
                        placeholder='Select parameters to force in',
                        value=[],
                        style={"marginBottom": "20px"}
                    )
                ]
            ),
            html.Div(
                style={
                    "display": "grid"
                },
                children=[
                    html.Button(
                        id=self.uuid("submit-button"), 
                        children="Press to update model"
                    )
                ]
            ),
        ]

    @property
    def layout(self):
        """Main layout"""
        return wcc.FlexBox(
            id=self.uuid("layout"),
            children=[
                html.Div(
                    style={"flex": 3},
                    children=[
                        html.Div( 
                        id=self.uuid("page-title"),
                        style={"textAlign": "left", "display": "grid", "fontSize": "1.3em"}
                ),
                        html.Div(
                            children=[
                                wcc.Graph(id=self.uuid('p-values-plot'))
                            ]
                        ),
                        html.Div(
                            children=[
                                wcc.Graph(id=self.uuid('coefficient-plot')),
                            ]
                        ),
                        DataTable(
                            id=self.uuid("table"),
                            sort_action="native",
                            filter_action="native",
                            page_action="native",
                            page_size=10,
                            style_cell={"fontSize": ".80em"}
                        ),
                    ],
                ),
                html.Div(
                    style={"flex": 1},
                    children=self.control_layout
                )
            ]
        )
        
    @property
    def model_callback_states(self):
        """List of states for multiple regression callback"""
        states = [
            State(self.uuid("exclude_include"), "value"),
            State(self.uuid("parameter-list"), "value"),
            State(self.uuid("ensemble"), "value"),
            State(self.uuid("responses"), "value"),
            State(self.uuid("force-in"), "value"),
            State(self.uuid("interaction"), "value"),
            State(self.uuid("max-params"), "value"),
        ]
        if self.response_filters:
            for col_name in self.response_filters:
                states.append(State(self.uuid(f"filter-{col_name}"), "value"))
        return states


    def make_response_filters(self, filters):
        """Returns a list of active response filters"""
        filteroptions = []
        if filters:
            for i, (col_name, col_type) in enumerate(self.response_filters.items()):
                filteroptions.append(
                    {"name": col_name, "type": col_type, "values": filters[i]}
                )
        return filteroptions

    def set_callbacks(self, app):
        """Set callbacks for placeholder text for exc/inc dropdown"""
        @app.callback(
                Output(self.uuid("parameter-list"), "placeholder"),
                [Input(self.uuid("exclude_include"), "value")]
        )
        def update_placeholder(exc_inc):
            if exc_inc == 'exc':
                return "Select parameters to exclude..."
            elif exc_inc == 'inc':
                return "Select parameters for subset..."

        """Set callbacks for interaction between exclude/include param and force-in"""
        @app.callback(
            [
                Output(self.uuid("force-in"), "options"),
                Output(self.uuid("force-in"), "value")
            ],
            [
                Input(self.uuid("parameter-list"), "value"),
                Input(self.uuid("exclude_include"), "value"),
            ],
            [
                State(self.uuid("force-in"), "value"),
            ],
        )
        def update_force_in(parameter_list, exc_inc, force_in):
            """Returns a dictionary with options for force in"""
            #If exclusive and parameter_list empty -> all param avail. for force-in
            #If inclusive and parameter_list empty -> no param avail.
            if exc_inc == "exc":
                df = self.parameterdf.drop(columns=["ENSEMBLE", "REAL"] + parameter_list)
            elif exc_inc == "inc":
                df = self.parameterdf[parameter_list] if parameter_list else []

            print("here now")
            fi_lst = list(df)
            options=[{"label": fi, "value": fi} for fi in fi_lst]
            for param in force_in:
                if param not in fi_lst:
                    force_in.remove(param)

            return options, force_in
        
        """Set callbacks for the table, p-values plot, and arrow plot"""
        @app.callback(
            [
                Output(self.uuid("table"), "data"),
                Output(self.uuid("table"), "columns"),
                Output(self.uuid("page-title"), "children"),
                Output(self.uuid("p-values-plot"), "figure"),
                Output(self.uuid("coefficient-plot"), "figure")
            ],
            [
                Input(self.uuid("submit-button"), "n_clicks")
            ],
            self.model_callback_states,
        )
        def _update_visualizations(n_clicks, exc_inc, parameter_list, ensemble, response, force_in, interaction, max_vars, *filters):
            """Callback to update the model for multiple regression

            1. Filters and aggregates response dataframe per realization
            2. Filters parameters dataframe on selected ensemble
            3. Merge parameter and response dataframe
            4. Fit model using forward stepwise regression, with or without interactions
            5. Generate table and plots
            """
            filteroptions = self.make_response_filters(filters)
            responsedf = filter_and_sum_responses(
                self.responsedf,
                ensemble,
                response,
                filteroptions=filteroptions,
                aggregation=self.aggregation,
            )
            if exc_inc == "exc":
                parameterdf = self.parameterdf.drop(parameter_list, axis=1)
            elif exc_inc == "inc":
                parameterdf = self.parameterdf[["ENSEMBLE", "REAL"] + parameter_list]

            parameterdf = parameterdf.loc[self.parameterdf["ENSEMBLE"] == ensemble]
            df = pd.merge(responsedf, parameterdf, on=["REAL"]).drop(columns=["REAL", "ENSEMBLE"])

            #If no selected parameters
            if exc_inc == "inc" and not parameter_list:
                return(
                    [{"e": ""}],
                    [{"name": "", "id": "e"}],
                    "Please select parameters to be included in the model",
                    {
                    "layout": {
                        "title": "<b>Please select parameters to be included in the model</b><br>"
                        }
                    },
                    {
                    "layout": {
                        "title": "<b>Please select parameters to be included in the model</b><br>"
                        }
                    },
                )
                
            else:
                # Get results from the model
                result = gen_model(df, response, force_in=force_in, max_vars=max_vars, interaction_degree=interaction)
                if not result:
                    return(
                        [{"e": ""}],
                        [{"name": "", "id": "e"}],
                        "Cannot calculate fit for given selection. Select a different response or filter setting",
                        {
                        "layout": {
                            "title": "<b>Cannot calculate fit for given selection</b><br>"
                            "Select a different response or filter setting."
                            }
                        },
                        {
                            "layout": {
                                "title": "<b>Cannot calculate fit for given selection</b><br>"
                                "Select a different response or filter setting."
                            }
                        },
                    )  
                # Generate table
                table = result.model.fit().summary2().tables[1].drop("Intercept")
                table.drop(["Std.Err.", "Coef.", "t", "[0.025","0.975]"], axis=1, inplace=True)
                table.index.name = "Parameter"
                table.reset_index(inplace=True)
                columns = [{"name": i, "id": i, 'type': 'numeric', "format": Format(precision=4)} for i in table.columns]
                data = table.to_dict("rows")

                # Get p-values for plot
                p_sorted = result.pvalues.sort_values().drop("Intercept")

                # Get coefficients for plot
                coeff_sorted = result.params.sort_values(ascending=False).drop("Intercept")

                return(
                    # Generate table
                    data,
                    columns,
                    f"Multiple regression with {response} as response",

                    # Generate p-values plot
                    make_p_values_plot(p_sorted, self.plotly_theme),

                    # Generate coefficient plot
                    make_arrow_plot(coeff_sorted, p_sorted, self.plotly_theme)
                )
            
    def add_webvizstore(self):
        if self.parameter_csv and self.response_csv:
            return [
                (read_csv, [{"csv_file": self.parameter_csv,}],),
                (read_csv, [{"csv_file": self.response_csv,}],),
            ]
        return [
            (
                load_parameters,
                [
                    {
                        "ensemble_paths": self.ens_paths,
                        "ensemble_set_name": "EnsembleSet",
                    }
                ],
            ),
            (
                load_csv,
                [
                    {
                        "ensemble_paths": self.ens_paths,
                        "csv_file": self.response_file,
                        "ensemble_set_name": "EnsembleSet",
                    }
                ],
            ),
        ]

@CACHE.memoize(timeout=CACHE.TIMEOUT)
def gen_model(
        df: pd.DataFrame,
        response: str,
        max_vars: int=9,
        force_in: list=[],
        interaction_degree: bool=False
    ):
    """Wrapper for model selection algorithm."""
    if interaction_degree:
        df = _gen_interaction_df(df, response, interaction_degree+1)
        model = forward_selected(
            data=df,
            response=response,
            force_in=force_in,
            maxvars=max_vars
            )
    else:
        model = forward_selected(
            data=df,
            response=response,
            force_in=force_in,
            maxvars=max_vars
        ) 
    return model

@CACHE.memoize(timeout=CACHE.TIMEOUT)
def _gen_interaction_df(
    df: pd.DataFrame,
    response: str,
    degree: int=4):
    newdf = df.copy()

    name_combinations = []
    for i in range(1, degree+1):
        name_combinations += [" × ".join(combination) for combination in combinations(newdf.drop(columns=response).columns, i)]
    for name in name_combinations:
        if name.split(" × "):
            newdf[name] = newdf.filter(items=name.split(" × ")).product(axis=1)
    return newdf

def forward_selected(data: pd.DataFrame,
                     response: str, 
                     force_in: list=[], 
                     maxvars: int=5):
    """ Forward model selection algorithm

        Returns Statsmodels RegressionResults object.
        The algortihm is a modified standard forward selection algorithm. 
        The selection criterion chosen is adjusted R squared.
        See this link for more information about the algorithm: 
        https://en.wikipedia.org/wiki/Stepwise_regression
     
        Steps of the algorithm:
        - Initialize values
        - While there are parameters left and the last model was the best model yet and the parameter 
        limit isnt reached, for every parameter not chosen yet:
            1. If it is an interaction parameter add the base features to the model.
            2. Create a model matrix, fit the model and calculate selection criterion for each remaining parameter.
            3. Pick the best parameter and repeat with remaining parameters until we satisfy an exit condition.
            4. Finally fit a Statsmodels regression and return the results. 
     
        Exit conditions:
            - No parameters in remaining.
            - The last model was not the best model.
            - Hit cap on maximum parameters.
            - We are about to add more parameters than there are observations.
     """


    # Initialize values for use in algorithm
    # y is the response, SST is the total sum of squares
    y = data[response].to_numpy(dtype="float32")
    n = len(y)
    y_mean = np.mean(y)
    SST = np.sum((y-y_mean) ** 2)
    remaining = set(data.columns).difference(set(force_in+[response]))
    selected = force_in
    current_score, best_new_score = 0.0, 0.0
    while remaining and current_score == best_new_score and len(selected) < maxvars:
        scores_with_candidates = []
        for candidate in remaining:
            if " × " in candidate:
                current_model = selected.copy() + [candidate] + list(set(candidate.split(" × ")).difference(set(selected)))
            else:
                current_model = selected.copy()+[candidate]
            X = data.filter(items=current_model).to_numpy(dtype="float64")
            p = X.shape[1]  
            X = np.append(X, np.ones((len(y), 1)), axis=1)

            # Fit model 
            try: 
                beta = la.inv(X.T @ X) @ X.T @ y
            except la.LinAlgError:
                # This clause lets us skip singluar and other non-valid model matricies.
                continue

            if n - p - 1 < 1: 
                
                # The exit condition means adding this parameter would add more parameters than observations, 
                # This causes infinite variance in the model so we return the current best model
                
                model_df = data.filter(items=selected)
                model_df["Intercept"] =  np.ones((len(y), 1))
                model_df["response"] = y
                
                return _model_warnings(model_df)

            f_vec = beta @ X.T
            SS_RES = np.sum((f_vec-y_mean) ** 2)
            
            R_2_adj = 1-(1 - (SS_RES / SST))*((n-1)/(n-p-1))
            scores_with_candidates.append((R_2_adj, candidate))
        
        # If the best parameter is interactive, add all base features
        scores_with_candidates.sort(key=lambda x: x[0])
        best_new_score, best_candidate = scores_with_candidates.pop()
        if current_score < best_new_score:
            if " × " in best_candidate:
                for base_feature in best_candidate.split(" × "):
                    if base_feature in remaining:
                        remaining.remove(base_feature)
                    if base_feature not in selected:
                        selected.append(base_feature)
            
            remaining.remove(best_candidate)
            selected.append(best_candidate)
            current_score = best_new_score
    
    # Finally fit a statsmodel from the selected parameters
    model_df = data.filter(items=selected)
    model_df["Intercept"] =  np.ones((len(y), 1))
    model_df["response"]=y
    return _model_warnings(model_df)

def _model_warnings(design_matrix: pd.DataFrame):
    with warnings.catch_warnings():
        # Handle warnings so the graphics indicate explicity that the model failed for the current input. 
        warnings.filterwarnings('error', category=RuntimeWarning)
        warnings.filterwarnings('ignore', category=UserWarning)
        try:
            model = sm.OLS(design_matrix["response"], design_matrix.drop(columns="response")).fit()
        except (Exception, RuntimeWarning) as e:
            print("error: ", e)
            return None
    return model

def make_p_values_plot(p_sorted, theme):
    """Make p-values plot"""
    p_values = p_sorted.values
    parameters = p_sorted.index
    default_color = theme["layout"]["colorway"][0]
    fig = go.Figure()
    fig.add_trace(
        {
            "x": [param.replace(" × ", "<br>× ") for param in parameters],
            "y": p_values,
            "type": "bar",
            "marker":{"color": [default_color if val < 0.05 else "#606060" for val in p_values]}
        }
    )

    fig.update_traces(
        hovertemplate=["<b>Parameter:</b> " + str(param) + '<br>' + 
                       "<b>P-value:</b> " + str(format(pval, '.4g')) + 
                       '<extra></extra>' for param, pval in zip(parameters, p_values)]
    )
    fig["layout"].update(
        theme_layout(
            theme,
            {
                "barmode": "relative",
                "height": 500,
                "title": f"P-values for the parameters, value lower than 0.05 is statistically significant"
            }
        )
    )
    fig.add_shape(
        {
            "type": "line", 
            "y0": 0.05, "y1": 0.05, "x0": -0.5, "x1": len(p_values)-0.5, "xref": "x",
            "line": {"color": "#303030", "width": 1.5}
        }
    )
    fig.add_annotation(
        x=len(p_values)-0.35,
        y=0.05,
        text="P-value<br>= 0.05",
        showarrow=False
    )
    fig["layout"]["font"].update({"size": 12})
    return fig

def make_arrow_plot(coeff_sorted, p_sorted, theme):
    """Make arrow plot for the coefficients"""
    params_to_coefs = dict(coeff_sorted)
    p_values = p_sorted.values
    parameters = p_sorted.index
    coeff_vals = list(map(params_to_coefs.get, parameters))

    centre = 1
    domain = 2
    steps = domain/(len(parameters)-1) if len(parameters) > 1 else 0
    centre_dist = len(parameters)/(domain+1)
    x = [1] if len(parameters)==1 else np.linspace(max(centre-centre_dist, 0), 
                                              min(centre+centre_dist, domain), 
                                              num=len(parameters))
    y = np.zeros(len(x))
    default_color = theme["layout"]["colorway"][0]

    fig = go.Figure(go.Scatter(
        x=x, y=y, opacity=0, 
        marker=dict(color=(p_values < 0.05).astype(np.int), 
                    colorscale=[(0, "#606060"), (1, default_color)], 
                    cmin=0, cmax=1)
    ))
    fig.update_layout(
        yaxis=dict(range=[-0.15, 0.15], title='',
                   showticklabels=False),
        xaxis=dict(range=[-0.23, domain+0.26],
                   title='',
                   ticktext=[param.replace(" × ", "<br>× ") for param in parameters],
                   tickvals=[i for i in x]),
<<<<<<< HEAD
        #coloraxis_showscale=False,
        #autosize=True,
        #hoverlabel=dict(bgcolor="lightgrey")
=======
        hoverlabel=dict(bgcolor="lightgrey")
>>>>>>> afb9dbc5
    )
    """Customizing the hoverer"""
    fig.update_traces(
        hovertemplate=["<b>Parameter:</b> " + str(param) + '<br>' + 
                       "<b>P-value:</b> " + str(format(pval, '.4g')) + 
                       '<extra></extra>' for param, pval in zip(parameters, p_values)]
    )
    fig["layout"].update(
        theme_layout(
            theme,
            {
                "barmode": "relative",
                "height": 500,
                "title": "Parameters impact (increase "
                         "or decrese) on response and "
                         "their significance"
            }
        )
    )
    fig["layout"]["font"].update({"size": 12})

    """Adding arrows to figure"""
    for i, sign in enumerate(np.sign(coeff_vals)):
        x_coordinate = x[i]
        fig.add_shape(
            type="path",
            path=f" M {x_coordinate-0.025} 0 " \
                 f" L {x_coordinate-0.025} {sign*0.06} " \
                 f" L {x_coordinate-0.07} {sign*0.06} " \
                 f" L {x_coordinate} {sign*0.08} " \
                 f" L {x_coordinate+0.07} {sign*0.06} " \
                 f" L {x_coordinate+0.025} {sign*0.06} " \
                 f" L {x_coordinate+0.025} 0 ",
            fillcolor=default_color if p_values[i] < 0.05 else "#606060",
            line_width=0
        )
    """Adding zero-line along y-axis"""
    fig.add_shape(
        type="line",
        x0=-0.1, y0=0, x1=domain+0.1, y1=0,
        line=dict(
            color='#222A2A',
            width=0.75,
        ),
    )
    fig.add_shape(
        type="path",
        path=f" M {domain+0.12} 0 L {domain+0.1} -0.005 L {domain+0.1} 0.005 Z",
        line_color="#222A2A",
        line_width=0.75,
    )
    fig.add_annotation(
        x=domain+0.28, y=0,
        text="Increasing<br>p-value",
        showarrow=False
    )
    return fig

def make_range_slider(domid, values, col_name):
    try:
        values.apply(pd.to_numeric, errors="raise")
    except ValueError:
        raise ValueError(
            f"Cannot calculate filter range for {col_name}. "
            "Ensure that it is a numerical column."
        )
    return dcc.RangeSlider(
        id=domid,
        min=values.min(),
        max=values.max(),
        step=calculate_slider_step(
            min_value=values.min(),
            max_value=values.max(),
            steps=len(list(values.unique())) - 1,
        ),
        value=[values.min(), values.max()],
        marks={
            str(values.min()): {"label": f"{values.min():.2f}"},
            str(values.max()): {"label": f"{values.max():.2f}"},
        }
    )

def theme_layout(theme, specific_layout):
    layout = {}
    layout.update(theme["layout"])
    layout.update(specific_layout)
    return layout

@CACHE.memoize(timeout=CACHE.TIMEOUT)
@webvizstore
def read_csv(csv_file) -> pd.DataFrame:
    return pd.read_csv(csv_file, index_col=False)<|MERGE_RESOLUTION|>--- conflicted
+++ resolved
@@ -111,12 +111,12 @@
                     '"ensembles and response_file".'
                 )
             #For csv files
-            self.parameterdf = read_csv(self.parameter_csv)
-            self.responsedf = read_csv(self.response_csv)
+            #self.parameterdf = read_csv(self.parameter_csv)
+            #self.responsedf = read_csv(self.response_csv)
 
             #For parquet files
-            #self.parameterdf = pd.read_parquet(self.parameter_csv)
-            #self.responsedf = pd.read_parquet(self.response_csv)
+            self.parameterdf = pd.read_parquet(self.parameter_csv)
+            self.responsedf = pd.read_parquet(self.response_csv)
 
         elif ensembles and response_file:
             self.ens_paths = {
@@ -927,13 +927,7 @@
                    title='',
                    ticktext=[param.replace(" × ", "<br>× ") for param in parameters],
                    tickvals=[i for i in x]),
-<<<<<<< HEAD
-        #coloraxis_showscale=False,
-        #autosize=True,
         #hoverlabel=dict(bgcolor="lightgrey")
-=======
-        hoverlabel=dict(bgcolor="lightgrey")
->>>>>>> afb9dbc5
     )
     """Customizing the hoverer"""
     fig.update_traces(
