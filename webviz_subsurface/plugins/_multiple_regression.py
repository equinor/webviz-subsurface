--- conflicted
+++ resolved
@@ -556,7 +556,6 @@
                 parameterdf = self.parameterdf[["ENSEMBLE", "REAL"] + parameter_list]
 
             parameterdf = parameterdf.loc[self.parameterdf["ENSEMBLE"] == ensemble]
-
             parameterdf = standardize_parameters(parameterdf)
 
             df = pd.merge(responsedf, parameterdf, on=["REAL"]).drop(columns=["REAL", "ENSEMBLE"])
@@ -580,13 +579,10 @@
                 )
                 
             else:
-<<<<<<< HEAD
-                # Make dataframe and get results from the model
-                df = pd.merge(responsedf, parameterdf, on=["REAL"]).drop(columns=["REAL", "ENSEMBLE"])
-                result = gen_model(df, response, force_in=force_in, max_vars=max_vars, interaction_degree=interaction)
-                #print(result.summary())
-                if not result:           
-                    return(
+                # Get results from the model
+                result = gen_model(df, response, force_in =force_in, max_vars=max_vars, interaction_degree=interaction)
+                if not result:
+                        return(
                     [{"e": ""}],
                     [{"name": "", "id": "e"}],
                     "Cannot calculate fit for given selection. Select a different response or filter setting",
@@ -600,10 +596,9 @@
                         "layout": {
                             "title": "<b>Cannot calculate fit for given selection</b><br>"
                             "Select a different response or filter setting."
-                            }
-                        },
+                        }
+                    },
                     )  
-
                 # Generate table
                 table = result.model.fit().summary2().tables[1].drop("Intercept")
                 table.drop(["Std.Err.", "t", "[0.025","0.975]"], axis=1, inplace=True)
@@ -616,7 +611,7 @@
                 p_sorted = result.pvalues.sort_values().drop("Intercept")
 
                 # Get coefficients for plot
-                coeff_sorted = result.params.sort_values().drop("Intercept").items()
+                coeff_sorted = result.params.sort_values(ascending=False).drop("Intercept")
 
                 return(
                     # Generate table
@@ -628,64 +623,9 @@
                     make_p_values_plot(p_sorted, self.plotly_theme), p_sorted.index[-1],
 
                     # Generate coefficient plot
-                    make_arrow_plot(coeff_sorted, self.plotly_theme)
+                    make_arrow_plot(coeff_sorted, p_sorted, self.plotly_theme)
                 )
-=======
-                # Gives warning if e.g. divide by zero. Catch this
-                with warnings.catch_warnings():
-                    warnings.filterwarnings('error', category=RuntimeWarning)
-                    warnings.filterwarnings('ignore', category=UserWarning)
-                    try:
-                        # Get results from the model
-                        result = gen_model(df, response, force_in =force_in, max_vars=max_vars, interaction_degree=interaction)
-                        
-                        # Generate table
-                        table = result.model.fit().summary2().tables[1].drop("Intercept")
-                        table.drop(["Std.Err.", "t", "[0.025","0.975]"], axis=1, inplace=True)
-                        table.index.name = "Parameter"
-                        table.reset_index(inplace=True)
-                        columns = [{"name": i, "id": i, 'type': 'numeric', "format": Format(precision=4)} for i in table.columns]
-                        data = table.to_dict("rows")
-
-                        # Get p-values for plot
-                        p_sorted = result.pvalues.sort_values().drop("Intercept")
-
-                        # Get coefficients for plot
-                        coeff_sorted = result.params.sort_values(ascending=False).drop("Intercept")
-
-                        return(
-                            # Generate table
-                            data,
-                            columns,
-                            f"Multiple regression with {response} as response",
-
-                            # Generate p-values plot
-                            make_p_values_plot(p_sorted, self.plotly_theme), p_sorted.index[-1],
-
-                            # Generate coefficient plot
-                            make_arrow_plot(coeff_sorted, p_sorted, self.plotly_theme)
-                        )
-                    except (Exception, RuntimeWarning) as e:
-                        print("error: ", e)
-                        return(
-                            [{"e": ""}],
-                            [{"name": "", "id": "e"}],
-                            "Cannot calculate fit for given selection. Select a different response or filter setting",
-                            {
-                            "layout": {
-                                "title": "<b>Cannot calculate fit for given selection</b><br>"
-                                "Select a different response or filter setting."
-                                }
-                            }, None,
-                            {
-                                "layout": {
-                                    "title": "<b>Cannot calculate fit for given selection</b><br>"
-                                    "Select a different response or filter setting."
-                                }
-                            },
-                        )  
->>>>>>> f040d929
-
+            
     def add_webvizstore(self):
         if self.parameter_csv and self.response_csv:
             return [
@@ -789,9 +729,6 @@
         ) 
     return model
 
-<<<<<<< HEAD
-
-=======
 @CACHE.memoize(timeout=CACHE.TIMEOUT)
 def standardize_parameters(parameterdf: pd.DataFrame, response="", interaction=False):
     #If standerdize with interaction need to remove response column
@@ -807,7 +744,6 @@
         return parameterdf
 
 @CACHE.memoize(timeout=CACHE.TIMEOUT)
->>>>>>> f040d929
 def _gen_interaction_df(
     df: pd.DataFrame,
     response: str,
@@ -868,8 +804,15 @@
             SS_RES = np.sum((f_vec-y_mean) ** 2)
             R_2_adj = 1-(1 - (SS_RES / SST))*((n-1)/(n-p-1))
             scores_with_candidates.append((R_2_adj, candidate))
+         #   print("SWC:", scores_with_candidates[-1])
+        #print("HERE")
+        #print(scores_with_candidates)
+        
+        #print("sortedarr", scores_with_candidates.sort(key=lambda x: x[0]))
         scores_with_candidates.sort(key=lambda x: x[0])
+        #print("scores_with_candidates", scores_with_candidates)
         best_new_score, best_candidate = scores_with_candidates.pop()
+        #print("best_cand",best_candidate, best_new_score)
         if current_score < best_new_score:
             if "*" in best_candidate:
                 for base_feature in best_candidate.split("*"):
@@ -901,11 +844,10 @@
     """Make p-values plot"""
     p_values = p_sorted.values
     parameters = p_sorted.index
-
     fig = go.Figure()
     fig.add_trace(
         {
-            "x": parameters,
+            "x": [param.replace("*", "*<br>") for param in parameters],
             "y": p_values,
             "type": "bar",
             "marker":{"color": ["crimson" if val<0.05 else "#606060" for val in p_values]}
@@ -938,13 +880,12 @@
     p_params = p_sorted.index
     sgn = np.sign(coeff_vals)
     param_to_color = param_color_dict(coeff_vals, coeff_sorted.index, sgn) #dictionary with parameters to colors
-
     domain = 2
     steps = domain/(len(p_params)-1)
     points = len(p_params)
     x = np.linspace(0, domain, points)
     y = np.zeros(len(x))
-
+    
     color_scale=[(0.0, 'rgb(36, 55, 70)'), (0.125, 'rgb(102, 115, 125)'),
                 (0.25, 'rgb(145, 155, 162)'), (0.375, 'rgb(189, 195, 199)'),
                 (0.5, 'rgb(255, 231, 214)'), (0.625, 'rgb(216, 178, 189)'),
@@ -961,7 +902,7 @@
                    showticklabels=False), 
         xaxis=dict(range=[-0.23, x[-1]+0.23], 
                    title='', 
-                   ticktext=[p for p in p_params], 
+                   ticktext=display_params, 
                    tickvals=[steps*i for i in range(points)]),
         coloraxis_colorbar=dict(
             title="",
