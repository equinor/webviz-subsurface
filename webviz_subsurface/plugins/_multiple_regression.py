import warnings
import time
from pathlib import Path
from itertools import combinations

import numpy as np
import numpy.linalg as la
import pandas as pd
import plotly.graph_objects as go
import dash_html_components as html
import dash_core_components as dcc
import webviz_core_components as wcc
import dash_bootstrap_components as dbc
import statsmodels.api as sm
from dash_table import DataTable
from dash.dependencies import Input, Output, State
from dash_table.Format import Format, Scheme
from webviz_config.webviz_store import webvizstore
from webviz_config.common_cache import CACHE
from webviz_config import WebvizPluginABC
from webviz_config.utils import calculate_slider_step
from sklearn.preprocessing import PolynomialFeatures

from .._datainput.fmu_input import load_parameters, load_csv
from .._utils.ensemble_handling import filter_and_sum_responses

class MultipleRegression(WebvizPluginABC):
    """### Best fit using forward stepwise regression

This plugin shows a multiple regression of numerical parameters and a response.

Input can be given either as:

- Aggregated csv files for parameters and responses,
- An ensemble name defined in shared_settings and a local csv file for responses
stored per realizations.

**Note**: Non-numerical (string-based) input parameters and responses are removed.

**Note**: The response csv file will be aggregated per realization.

**Note**: Regression models break down when there are duplicate or highly correlated parameters,
please make sure to properly filter your inputs as the model will give a response, but it will be wrong.

Arguments:

* `parameter_csv`: Aggregated csvfile for input parameters with 'REAL' and 'ENSEMBLE' columns.
* `response_csv`: Aggregated csvfile for response with 'REAL' and 'ENSEMBLE' columns.
* `ensembles`: Which ensembles in `shared_settings` to visualize. If neither response_csv or
            response_file is defined, the definition of ensembles implies that you want to
            use simulation timeseries data directly from UNSMRY data. This also implies that
            the date will be used as a response filter of type `single`.
* `response_file`: Local (per realization) csv file for response parameters.
* `response_filters`: Optional dictionary of responses (columns in csv file) that can be used
as row filtering before aggregation. (See below for filter types).
* `response_ignore`: Response (columns in csv) to ignore (cannot use with response_include).
* `response_include`: Response (columns in csv) to include (cannot use with response_ignore).
* `column_keys`: Simulation vectors to use as responses read directly from UNSMRY-files in the
                defined ensembles using fmu-ensemble (cannot use with response_file,
                response_csv or parameters_csv).
* `sampling`: Sampling frequency if using fmu-ensemble to import simulation time series data.
            (Only relevant if neither response_csv or response_file is defined). Default monthly
* `aggregation`: How to aggregate responses per realization. Either `sum` or `mean`.
* `corr_method`: Correlation algorithm. Either `pearson` or `spearman`.

The types of response_filters are:
```
- `single`: Dropdown with single selection.
- `multi`: Dropdown with multiple selection.
- `range`: Slider with range selection.
```
"""

    # pylint:disable=too-many-arguments
    def __init__(
        self,
        app,
        parameter_csv: Path = None,
        response_csv: Path = None,
        ensembles: list = None,
        response_file: str = None,
        response_filters: dict = None,
        response_ignore: list = None,
        response_include: list = None,
        column_keys: list = None,
        sampling: str = "monthly",
        aggregation: str = "sum",
        parameter_ignore: list = None,
    ):

        super().__init__()

        self.parameter_csv = parameter_csv if parameter_csv else None
        self.response_csv = response_csv if response_csv else None
        self.response_file = response_file if response_file else None
        self.response_filters = response_filters if response_filters else {}
        self.response_ignore = response_ignore if response_ignore else None
        self.parameter_ignore = parameter_ignore if parameter_ignore else None
        self.column_keys = column_keys
        self.time_index = sampling
        self.aggregation = aggregation

        if response_ignore and response_include:
            raise ValueError(
                'Incorrent argument. either provide "response_include", '
                '"response_ignore" or neither'
            )
        if parameter_csv and response_csv:
            if ensembles or response_file:
                raise ValueError(
                    'Incorrect arguments. Either provide "csv files" or '
                    '"ensembles and response_file".'
                )
            #For csv files
            #self.parameterdf = read_csv(self.parameter_csv)
            #self.responsedf = read_csv(self.response_csv)

            #For parquet files
            self.parameterdf = pd.read_parquet(self.parameter_csv)
            self.responsedf = pd.read_parquet(self.response_csv)

        elif ensembles and response_file:
            self.ens_paths = {
                ens: app.webviz_settings["shared_settings"]["scratch_ensembles"][ens]
                for ens in ensembles
            }
            self.parameterdf = load_parameters(
                ensemble_paths=self.ens_paths, ensemble_set_name="EnsembleSet"
            )
            self.responsedf = load_csv(
                ensemble_paths=self.ens_paths,
                csv_file=response_file,
                ensemble_set_name="EnsembleSet",
            )
        else:
            raise ValueError(
                'Incorrect arguments.\
                 Either provide "csv files" or "ensembles and response_file".'
            )
        self.check_runs()
        self.check_response_filters()
        if response_ignore:
            self.responsedf.drop(
                response_ignore,
                errors="ignore", axis=1, inplace=True)
        if response_include:
            self.responsedf.drop(
                self.responsedf.columns.difference(
                    [
                        "REAL",
                        "ENSEMBLE",
                        *response_include,
                        *list(response_filters.keys()),
                    ]
                ),
                errors="ignore",
                axis=1,
                inplace=True,
            )
        if parameter_ignore:
            self.parameterdf.drop(parameter_ignore, axis=1, inplace=True)

        self.plotly_theme = app.webviz_settings["theme"].plotly_theme
        self.set_callbacks(app)

    def ids(self, element):
        """Generate unique id for dom element"""
        return f"{element}-id-{self.uuid}"

    @property
    def tour_steps(self):
        steps = [
            {
                "id": self.uuid("layout"),
                "content": (
                    "Dashboard displaying the results of a multiple "
                    "regression of input parameters and a chosen response."
                )
            },
            {
                "id": self.uuid("table"),
                "content": (
                    "A table showing the results for the best combination of "
                    "parameters for a chosen response."
                )
            },
            {
                "id": self.uuid("p-values-plot"),
                "content": (
                    "A plot showing the p-values for the parameters from the table ranked from most significant "
                    "to least significant.  Red indicates "
                    "that the p-value is significant, gray indicates that the p-value "
                    "is not significant."
                )
            },
            {
                "id": self.uuid("coefficient-plot"),
                "content": (
                    "A plot showing the sign of parameters' coefficient values by arrows pointing up and/or down, "
                    "illustrating a positive and/or negative coefficient respectively. "
                    "An arrow is red if the corresponding p-value is significant, that is, a p-value below 0.05. "
                    "Arrows corresponding to p-values above this level of significance, are shown in gray."
                )
            },
            {"id": self.uuid("submit-btn"), "content": ("Press this button to update the table and the plots based on the options below."), },
            {"id": self.uuid("ensemble"), "content": ("Select the active ensemble."), },
            {"id": self.uuid("responses"), "content": ("Select the active response."), },
            {"id": self.uuid("exclude_include"), "content": (
                "Choose between using all availabe parameters or a subset of the available parameters in the regression. "
                "If all parameters are chosen it is possible to exclude some the parameters by choosing them from the drop down menu."
                ), 
            },
            {"id": self.uuid("interaction"), "content": ("Select the desired level of interaction in the visualized model."), },
            {"id": self.uuid("max-params"), "content": ("Select the maximum number of parameters to be included in the visualized model."), },
            {"id": self.uuid("force-in"), "content": ("Select parameters forced to be included in the visualized model."), },
        ]
        return steps

    @property
    def responses(self):
        """Returns valid responses. Filters out non numerical columns,
        and filterable columns. Replaces : and , with _ to make it work with the model"""
        responses = list(
            self.responsedf.drop(["ENSEMBLE", "REAL"], axis=1)
            .apply(pd.to_numeric, errors="coerce")
            .dropna(how="all", axis="columns")
            .columns
        )
        return [p for p in responses if p not in self.response_filters.keys()]

    @property
    def parameters(self):
        """Returns numerical input parameters"""
        parameters = list(
            self.parameterdf.drop(["ENSEMBLE", "REAL"], axis=1)
            .apply(pd.to_numeric, errors="coerce")
            .dropna(how="all", axis="columns")
            .columns
        )
        return parameters

    @property
    def ensembles(self):
        """Returns list of ensembles"""
        return list(self.parameterdf["ENSEMBLE"].unique())

    def check_runs(self):
        """Check that input parameters and response files have
        the same number of runs"""
        for col in ["ENSEMBLE", "REAL"]:
            if sorted(list(self.parameterdf[col].unique())) != sorted(
                list(self.responsedf[col].unique())
            ):
                raise ValueError("Parameter and response files have different runs")

    def check_response_filters(self):
        """'Check that provided response filters are valid"""
        if self.response_filters:
            for col_name, col_type in self.response_filters.items():
                if col_name not in self.responsedf.columns:
                    raise ValueError(f"{col_name} is not in response file")
                if col_type not in ["single", "multi", "range"]:
                    raise ValueError(
                        f"Filter type {col_type} for {col_name} is not valid."
                    )

    @property
    def filter_layout(self):
        """Layout to display selectors for response filters"""
        children = []
        for col_name, col_type in self.response_filters.items():
            values = list(self.responsedf[col_name].unique())
            if col_type == "multi":
                selector = wcc.Select(
                    id=self.uuid(f"filter-{col_name}"),
                    options=[{"label": val, "value": val} for val in values],
                    value=values,
                    multi=True,
                    size=min(20, len(values)),
                )
            elif col_type == "single":
                selector = dcc.Dropdown(
                    id=self.uuid(f"filter-{col_name}"),
                    options=[{"label": val, "value": val} for val in values],
                    value=values[0],
                    multi=False,
                    clearable=False,
                )
            children.append(html.Div(children=[html.Label(col_name), selector,]))
        return children

    @property
    def control_layout(self):
        """Layout to select e.g. iteration and response"""
        return [
            html.Div(
                style={
                    "display": "grid"
                },
                children=[
                    html.Button(
                        id=self.uuid("submit-btn"), 
                        children="Press to update model",
                        style={"marginBottom": "12px"}
                    )
                ]
            ),
            html.Div(
                [
                    html.Div("Ensemble:", style={"font-weight": "bold"}),
                    dcc.Dropdown(
                        id=self.uuid("ensemble"),
                        options=[
                            {"label": ens, "value": ens} for ens in self.ensembles
                        ],
                        clearable=False,
                        value=self.ensembles[0],
                        style={"marginBottom": "20px"}
                    ),
                ]
            ),
            html.Div(
                [
                    html.Div("Response:", style={"font-weight": "bold"}),
                    dcc.Dropdown(
                        id=self.uuid("responses"),
                        options=[
                            {"label": ens, "value": ens} for ens in self.responses
                        ],
                        clearable=False,
                        value=self.responses[0],
                        style={"marginBottom": "20px"}
                    ),
                ]
            ),
            html.Div(
                [
                   html.Div("Parameters:", style={"font-weight": "bold", 'display': 'inline-block', 'margin-right': '10px'}),
                   html.Abbr("\u24D8", title="""This lets your control what parameters to include in your model.
There are two modes, inclusive and exclusive:
- Exclusive mode:
    Lets you remove spesific parameters from your model.

- Inclusive mode:
    Lets you pick a subset of parameters to investigate.
    Parameters included here are not
    guaranteed to be included in the output model.
"""
                    ),
                   dcc.RadioItems(
                       id=self.uuid("exclude_include"),
                       options=[
                           {"label": "Exclude from full set", "value": "exc"},
                           {"label": "Make a subset", "value": "inc"}
                       ],
                       value="exc",
                       labelStyle={'display': 'inline-block'},
                       style = {'fontSize': ".80em"},
                   )
               ]
            ),
            html.Div(
                [
                    dcc.Dropdown(
                        id=self.uuid("parameter-list"),
                        options=[
                            {"label": ens, "value": ens} for ens in self.parameters
                        ],
                        clearable=True,
                        multi=True,
                        placeholder="",
                        value=[],
                        style={"marginBottom": "20px"}
                    ),
                ]
            ),
            html.Div("Filters:", style={"font-weight": "bold"}),
            html.Div(children=self.filter_layout),
            html.Div(
                [
                    html.Div("Model settings:", style={"font-weight": "bold", "marginTop": "20px"}),
                    html.Div("Interaction"),
                    dcc.Slider(
                        id=self.uuid("interaction"),
                        min=0,
                        max=2,
                        step=None,
                        marks={
                            0: "Off",
                            1: "2 levels",
                            2: "3 levels"
                        },
                        value=0
                    )
                ]
            ),
            html.Div(
                [
                    html.Div("Max number of parameters", style={'display': 'inline-block', 'margin-right': '10px'}),
                    html.Abbr("\u24D8", title="""Lets you put a cap on the number of parameters to include in your model
If interaction is active cap is the selected value + interaction level.
This is to make sure the interaction terms have an intuitive interpretation.
"""),
                    dcc.Dropdown(
                        id=self.uuid("max-params"),
                        options=[
                            {"label": val, "value": val} for val in range(1, min(10, len(self.parameterdf.columns)))
                        ],
                        clearable=False,
                        value=3,
                    ),
                ]
            ),
            html.Div(
                [
                   html.Div("Force in", style={'display': 'inline-block', 'margin-right': '10px'}),
                    html.Abbr("\u24D8", title="""This lets you force parameters into the model, 
parameters here are guaranteed to appear in the model.
"""),
                    dcc.Dropdown(
                        id=self.uuid("force-in"),
                        clearable=True,
                        multi=True,
                        placeholder='Describe force-in here',
                        value=[],

                    )
                ]
            ),
        ]

    @property
    def layout(self):
        """Main layout"""
        return wcc.FlexBox(
            id=self.uuid("layout"),
            children=[
                html.Div(
                    style={"flex": 3},
                    children=[
                        html.Div(
                            id=self.uuid("table_title"),
                            style={"textAlign": "center"}
                        ),
                        DataTable(
                            id=self.uuid("table"),
                            sort_action="native",
                            filter_action="native",
                            page_action="native",
                            page_size=10,
                            style_cell={"fontSize": ".80em"}
                        ),
                        html.Div(
                            children=[
                                wcc.Graph(id=self.uuid('p-values-plot'))
                            ]
                        ),
                        html.Div(
                            children=[
                                wcc.Graph(id=self.uuid('coefficient-plot')),
                            ]
                        ),
                    ],
                ),
                html.Div(
                    style={"flex": 1},
                    children=self.control_layout
                )
            ]
        )
        
    @property
    def model_callback_states(self):
        """List of states for multiple regression callback"""
        states = [
            State(self.uuid("exclude_include"), "value"),
            State(self.uuid("parameter-list"), "value"),
            State(self.uuid("ensemble"), "value"),
            State(self.uuid("responses"), "value"),
            State(self.uuid("force-in"), "value"),
            State(self.uuid("interaction"), "value"),
            State(self.uuid("max-params"), "value"),
        ]
        if self.response_filters:
            for col_name in self.response_filters:
                states.append(State(self.uuid(f"filter-{col_name}"), "value"))
        return states


    def make_response_filters(self, filters):
        """Returns a list of active response filters"""
        filteroptions = []
        if filters:
            for i, (col_name, col_type) in enumerate(self.response_filters.items()):
                filteroptions.append(
                    {"name": col_name, "type": col_type, "values": filters[i]}
                )
        return filteroptions

    def set_callbacks(self, app):
        """Set callbacks for placeholder text for exc/inc dropdown"""
        @app.callback(
                Output(self.uuid("parameter-list"), "placeholder"),
                [Input(self.uuid("exclude_include"), "value")]
        )
        def update_placeholder(exc_inc):
            if exc_inc == 'exc':
                return "Choose parameters to exclude..."
            elif exc_inc == 'inc':
                return "Choose parameters for subset..."

        """Set callbacks for interaction between exclude/include param and force-in"""
        @app.callback(
            [
                Output(self.uuid("force-in"), "options"),
                Output(self.uuid("force-in"), "value")
            ],
            [
                Input(self.uuid("parameter-list"), "value"),
                Input(self.uuid("exclude_include"), "value"),
            ],
            [
                State(self.uuid("force-in"), "value"),
            ],
        )
        def update_force_in(parameter_list, exc_inc, force_in):
            """Returns a dictionary with options for force in"""
            #If exclusive and parameter_list empty -> all param avail. for force-in
            #If inclusive and parameter_list empty -> no param avail.
            if exc_inc == "exc":
                df = self.parameterdf.drop(columns=["ENSEMBLE", "REAL"] + parameter_list)
            elif exc_inc == "inc":
                df = self.parameterdf[parameter_list] if parameter_list else []

            fi_lst = list(df)
            options=[{"label": fi, "value": fi} for fi in fi_lst]
            for param in force_in:
                if param not in fi_lst:
                    force_in.remove(param)

            return options, force_in
        
        """Set callbacks for the table, p-values plot, and arrow plot"""
        @app.callback(
            [
                Output(self.uuid("table"), "data"),
                Output(self.uuid("table"), "columns"),
                Output(self.uuid("table_title"), "children"),
                Output(self.uuid("p-values-plot"), "figure"),
                Output(self.uuid("coefficient-plot"), "figure")
            ],
            [
                Input(self.uuid("submit-btn"), "n_clicks")
            ],
            self.model_callback_states,
        )
        def _update_visualizations(n_clicks, exc_inc, parameter_list, ensemble, response, force_in, interaction, max_vars, *filters):
            """Callback to update the model for multiple regression

            1. Filters and aggregates response dataframe per realization
            2. Filters parameters dataframe on selected ensemble
            3. Merge parameter and response dataframe
            4. Fit model using forward stepwise regression, with or without interactions
            5. Generate table and plots
            """
            filteroptions = self.make_response_filters(filters)
            responsedf = filter_and_sum_responses(
                self.responsedf,
                ensemble,
                response,
                filteroptions=filteroptions,
                aggregation=self.aggregation,
            )
            if exc_inc == "exc":
                parameterdf = self.parameterdf.drop(parameter_list, axis=1)
            elif exc_inc == "inc":
                parameterdf = self.parameterdf[["ENSEMBLE", "REAL"] + parameter_list]

            parameterdf = parameterdf.loc[self.parameterdf["ENSEMBLE"] == ensemble]
            df = pd.merge(responsedf, parameterdf, on=["REAL"]).drop(columns=["REAL", "ENSEMBLE"])

            #If no selected parameters
            if exc_inc == "inc" and not parameter_list:
                return(
                    [{"e": ""}],
                    [{"name": "", "id": "e"}],
                    "Please select parameters to be included in the model",
                    {
                    "layout": {
                        "title": "<b>Please select parameters to be included in the model</b><br>"
                        }
                    },
                    {
                    "layout": {
                        "title": "<b>Please select parameters to be included in the model</b><br>"
                        }
                    },
                )
                
            else:
                # Get results from the model
                result = gen_model(df, response, force_in =force_in, max_vars=max_vars, interaction_degree=interaction)
                if not result:
                    return(
                        [{"e": ""}],
                        [{"name": "", "id": "e"}],
                        "Cannot calculate fit for given selection. Select a different response or filter setting",
                        {
                        "layout": {
                            "title": "<b>Cannot calculate fit for given selection</b><br>"
                            "Select a different response or filter setting."
                            }
                        },
                        {
                            "layout": {
                                "title": "<b>Cannot calculate fit for given selection</b><br>"
                                "Select a different response or filter setting."
                            }
                        },
                    )  
                # Generate table
                table = result.model.fit().summary2().tables[1].drop("Intercept")
                table.drop(["Std.Err.", "Coef.", "t", "[0.025","0.975]"], axis=1, inplace=True)
                table.index.name = "Parameter"
                table.reset_index(inplace=True)
                columns = [{"name": i, "id": i, 'type': 'numeric', "format": Format(precision=4)} for i in table.columns]
                data = table.to_dict("rows")

                # Get p-values for plot
                p_sorted = result.pvalues.sort_values().drop("Intercept")

                # Get coefficients for plot
                coeff_sorted = result.params.sort_values(ascending=False).drop("Intercept")

                return(
                    # Generate table
                    data,
                    columns,
                    f"Multiple regression with {response} as response",

                    # Generate p-values plot
                    make_p_values_plot(p_sorted, self.plotly_theme),

                    # Generate coefficient plot
                    make_arrow_plot(coeff_sorted, p_sorted, self.plotly_theme)
                )
            
    def add_webvizstore(self):
        if self.parameter_csv and self.response_csv:
            return [
                (read_csv, [{"csv_file": self.parameter_csv,}],),
                (read_csv, [{"csv_file": self.response_csv,}],),
            ]
        return [
            (
                load_parameters,
                [
                    {
                        "ensemble_paths": self.ens_paths,
                        "ensemble_set_name": "EnsembleSet",
                    }
                ],
            ),
            (
                load_csv,
                [
                    {
                        "ensemble_paths": self.ens_paths,
                        "csv_file": self.response_file,
                        "ensemble_set_name": "EnsembleSet",
                    }
                ],
            ),
        ]

@CACHE.memoize(timeout=CACHE.TIMEOUT)
def gen_model(
        df: pd.DataFrame,
        response: str,
        max_vars: int=9,
        force_in: list=[],
        interaction_degree: bool=False
    ):
    """Wrapper for model selection algorithm."""
    if interaction_degree:
        df = _gen_interaction_df(df, response, interaction_degree+1)
        model = forward_selected(
            data=df,
            response=response,
            force_in=force_in,
            maxvars=max_vars
            )
    else:
        model = forward_selected(
            data=df,
            response=response,
            force_in=force_in,
            maxvars=max_vars
        ) 
    return model

@CACHE.memoize(timeout=CACHE.TIMEOUT)
def _gen_interaction_df(
    df: pd.DataFrame,
    response: str,
    degree: int=4):
    newdf = df.copy()

    name_combinations = []
    degree += 1 
    for i in range(1, degree+1):
        name_combinations += [" × ".join(combination) for combination in combinations(newdf.drop(columns=response).columns, i)]
    for name in name_combinations:
        if name.split(" × "):
            newdf[name] = newdf.filter(items=name.split(" × ")).product(axis=1)
    return newdf

def forward_selected(data: pd.DataFrame,
                     response: str, 
                     force_in: list=[], 
                     maxvars: int=5):
    """ Forward model selection algorithm

        Return statsmodels RegressionResults object
        the algortihm is a modified standard forward selection algorithm. 
        The selection criterion chosen is adjusted R squared.
        See this link for more info on algorithm: 
        https://en.wikipedia.org/wiki/Stepwise_regression
     
        step by step of the algorithm:
        - initialize values
        - while there are parameters left and the last model was the best model yet and the parameter limit isnt reached
        - for every parameter not chosen yet.
            1. If it is an interaction parameter add the base features to the model.
            2. Create model matrix, fit model and calculate selection criterion, for each remaining parameter.
            3. pick the best parameter and repeat with remaining parameters until we satisfy an exit condition.
            4. finally fit a statsmodel regression and return the results. 
     
        Exit conditions:
            - no parameters in remaining.
            - the last model was not the best model
            - hit cap on maximum parameters.
            - we are about to add more parameters than there are observations.
     """


    # Initialize values for use in algorithm
    # y is the response, SST is the total sum of squares
    y = data[response].to_numpy(dtype="float32")
    n = len(y)
    y_mean = np.mean(y)
    SST = np.sum((y-y_mean) ** 2)
    remaining = set(data.columns).difference(set(force_in+[response]))
    selected = force_in
    current_score, best_new_score = 0.0, 0.0
    while remaining and current_score == best_new_score and len(selected) < maxvars:
        scores_with_candidates = []
        for candidate in remaining:
            if " × " in candidate:
                current_model = selected.copy() + [candidate] + list(set(candidate.split("*")).difference(set(selected)))
            else:
                current_model = selected.copy()+[candidate]
            X = data.filter(items=current_model).to_numpy(dtype="float64")
            p = X.shape[1]  
            X = np.append(X, np.ones((len(y), 1)), axis=1)

            # Fit model 
            try: 
                beta = la.inv(X.T @ X) @ X.T @ y
            except la.LinAlgError:
                # This clause lets us skip singluar and other non-valid model matricies.
                continue

            if n - p - 1 < 1: 
                
                # The exit condition means adding this parameter would add more parameters than observations, 
                # This causes infinite variance in the model so we return the current best model
                
                model_df = data.filter(items=selected)
                model_df["Intercept"] =  np.ones((len(y), 1))
                model_df["response"] = y
                
                return _model_warnings(model_df)

            f_vec = beta @ X.T
            SS_RES = np.sum((f_vec-y_mean) ** 2)
            
            R_2_adj = 1-(1 - (SS_RES / SST))*((n-1)/(n-p-1))
            scores_with_candidates.append((R_2_adj, candidate))
        
        # If the best parameter is interactive, add all base features
        scores_with_candidates.sort(key=lambda x: x[0])
        best_new_score, best_candidate = scores_with_candidates.pop()
        if current_score < best_new_score:
            if " × " in best_candidate:
                for base_feature in best_candidate.split(" × "):
                    if base_feature in remaining:
                        remaining.remove(base_feature)
                    if base_feature not in selected:
                        selected.append(base_feature)
            
            remaining.remove(best_candidate)
            selected.append(best_candidate)
            current_score = best_new_score
    
    # Finally fit a statsmodel from the selected parameters
    model_df = data.filter(items=selected)
    model_df["Intercept"] =  np.ones((len(y), 1))
    model_df["response"]=y
    return _model_warnings(model_df)

def _model_warnings(design_matrix: pd.DataFrame):
    with warnings.catch_warnings():
        # Handle warnings so the graphics indicate explicity that the model failed for the current input. 
        warnings.filterwarnings('error', category=RuntimeWarning)
        warnings.filterwarnings('ignore', category=UserWarning)
        try:
            model = sm.OLS(design_matrix["response"], design_matrix.drop(columns="response")).fit()
        except (Exception, RuntimeWarning) as e:
            print("error: ", e)
            return None
    return model

def make_p_values_plot(p_sorted, theme):
    """Make p-values plot"""
    ###### Code for other theme thingy is tagged out ######
    p_values = p_sorted.values
    parameters = p_sorted.index
    fig = go.Figure()
    fig.add_trace(
        {
            "x": [param.replace(" × ", "<br>× ") for param in parameters],
            "y": p_values,
            "type": "bar",
            "marker":{"color": ["crimson" if val < 0.05 else "#606060" for val in p_values]}
        }
    )
    fig["layout"].update(
        theme_layout(
            theme,
            {
                "barmode": "relative",
                "height": 500,
                "title": f"P-values"
            }
        )
        #barmode = "relative",
        #height = 500,
        #title = f"P-values for the parameters. Value lower than 0.05 is statistically significant",
        #plot_bgcolor = "#fff"
    )
    fig.add_shape(
        {
            "type": "line", 
            "y0": 0.05, "y1": 0.05, "x0": -0.5, "x1": len(p_values)-0.5, "xref": "x",
            "line": {"color": "#303030", "width": 1.5}
        }
    )
    fig.add_annotation(
        x=len(p_values)-0.35,
        y=0.05,
        text="P-value<br>= 0.05",
        showarrow=False
    )
    fig["layout"]["font"].update({"size": 12})
    #fig["layout"] = theme.create_themed_layout(fig["layout"])
    return fig

def make_arrow_plot(coeff_sorted, p_sorted, theme):
    """Make arrow plot for the coefficients"""
    ###### Code for other theme thingy is tagged out ######
    params_to_coefs = dict(coeff_sorted)
    p_values = p_sorted.values
    parameters = p_sorted.index
    coeff_vals = list(map(params_to_coefs.get, parameters))

    centre = 1
    domain = 2
    steps = domain/(len(parameters)-1) if len(parameters) > 1 else 0
    centre_dist = len(parameters)/(domain+1)
    x = [1] if len(parameters)==1 else np.linspace(max(centre-centre_dist, 0), 
                                              min(centre+centre_dist, domain), 
                                              num=len(parameters))
    y = np.zeros(len(x))

    fig = go.Figure(go.Scatter(x=x, y=y, opacity=0))
    fig.update_layout(
        yaxis=dict(range=[-0.15, 0.15], title='',
                   showticklabels=False),
        xaxis=dict(range=[-0.23, domain+0.23],
                   title='',
                   ticktext=[param.replace("*", "*<br>") for param in parameters],
                   tickvals=[i for i in x]),
<<<<<<< HEAD
        coloraxis_showscale=False,
        autosize=True
=======
        hoverlabel=dict(bgcolor="lightgrey")
>>>>>>> 659b5b70
    )
    fig.update_traces(hovertemplate="%{x}<extra></extra>")
    fig.add_annotation(
        x=-0.23, y=0,
<<<<<<< HEAD
        text="Small <br>p-value",
=======
        text="Low <br>p-value",
>>>>>>> 659b5b70
        showarrow=False
    )
    fig.add_annotation(
        x=domain+0.23, y=0,
<<<<<<< HEAD
        text="Great <br>p-value",
=======
        text="High <br>p-value",
>>>>>>> 659b5b70
        showarrow=False
    )
    fig["layout"].update(
        theme_layout(
            theme,
            {
                "barmode": "relative",
                "height": 500,
<<<<<<< HEAD
                "title": "Parameters impact (increase " #Usikker på tittel (særlig det i parentes)
=======
                "title": "Parameters impact (increase "
>>>>>>> 659b5b70
                         "or decrese) on response and "
                         "their significance"
            }
        )
        #barmode = "relative",
        #height = 500,
        #title = "Parameters impact (increase " #Usikker på tittel (særlig det i parentes)
        #        "or decrese) on response and "
        #        "their significance",
        #plot_bgcolor = "#fff"
    )
    fig["layout"]["font"].update({"size": 12})
    #fig["layout"] = theme.create_themed_layout(fig["layout"])

<<<<<<< HEAD
    """Customizing the hoverer"""
    fig.update_traces(
        hovertemplate=[str(param) + '<br>' + str(format(pval, '.4g')) for param, pval in zip(parameters, p_values)]
    )

=======
>>>>>>> 659b5b70
    """Adding arrows to figure"""
    for i, sign in enumerate(np.sign(coeff_vals)):
        x_coordinate = x[i]
        fig.add_shape(
            type="path",
            path=f" M {x_coordinate-0.025} 0 " \
                 f" L {x_coordinate-0.025} {sign*0.06} " \
                 f" L {x_coordinate-0.07} {sign*0.06} " \
                 f" L {x_coordinate} {sign*0.08} " \
                 f" L {x_coordinate+0.07} {sign*0.06} " \
                 f" L {x_coordinate+0.025} {sign*0.06} " \
                 f" L {x_coordinate+0.025} 0 ",
            fillcolor="crimson" if p_values[i] < 0.05 else "#606060",
            line_width=0
        )
    """Adding zero-line along y-axis"""
    fig.add_shape(
        type="line",
        x0=-0.1, y0=0, x1=domain+0.1, y1=0,
        line=dict(
            color='#222A2A',
            width=0.75,
        ),
    )
    return fig

def make_range_slider(domid, values, col_name):
    try:
        values.apply(pd.to_numeric, errors="raise")
    except ValueError:
        raise ValueError(
            f"Cannot calculate filter range for {col_name}. "
            "Ensure that it is a numerical column."
        )
    return dcc.RangeSlider(
        id=domid,
        min=values.min(),
        max=values.max(),
        step=calculate_slider_step(
            min_value=values.min(),
            max_value=values.max(),
            steps=len(list(values.unique())) - 1,
        ),
        value=[values.min(), values.max()],
        marks={
            str(values.min()): {"label": f"{values.min():.2f}"},
            str(values.max()): {"label": f"{values.max():.2f}"},
        }
    )

def theme_layout(theme, specific_layout):
    layout = {}
    layout.update(theme["layout"])
    layout.update(specific_layout)
    return layout

@CACHE.memoize(timeout=CACHE.TIMEOUT)
@webvizstore
def read_csv(csv_file) -> pd.DataFrame:
    return pd.read_csv(csv_file, index_col=False)<|MERGE_RESOLUTION|>--- conflicted
+++ resolved
@@ -891,31 +891,13 @@
                    title='',
                    ticktext=[param.replace("*", "*<br>") for param in parameters],
                    tickvals=[i for i in x]),
-<<<<<<< HEAD
-        coloraxis_showscale=False,
-        autosize=True
-=======
+        #coloraxis_showscale=False,
+        #autosize=True,
         hoverlabel=dict(bgcolor="lightgrey")
->>>>>>> 659b5b70
-    )
-    fig.update_traces(hovertemplate="%{x}<extra></extra>")
-    fig.add_annotation(
-        x=-0.23, y=0,
-<<<<<<< HEAD
-        text="Small <br>p-value",
-=======
-        text="Low <br>p-value",
->>>>>>> 659b5b70
-        showarrow=False
-    )
-    fig.add_annotation(
-        x=domain+0.23, y=0,
-<<<<<<< HEAD
-        text="Great <br>p-value",
-=======
-        text="High <br>p-value",
->>>>>>> 659b5b70
-        showarrow=False
+    )
+    """Customizing the hoverer"""
+    fig.update_traces(
+        hovertemplate=[str(param) + '<br>' + str(format(pval, '.4g')) + '<extra></extra>' for param, pval in zip(parameters, p_values)]
     )
     fig["layout"].update(
         theme_layout(
@@ -923,11 +905,7 @@
             {
                 "barmode": "relative",
                 "height": 500,
-<<<<<<< HEAD
-                "title": "Parameters impact (increase " #Usikker på tittel (særlig det i parentes)
-=======
                 "title": "Parameters impact (increase "
->>>>>>> 659b5b70
                          "or decrese) on response and "
                          "their significance"
             }
@@ -942,14 +920,6 @@
     fig["layout"]["font"].update({"size": 12})
     #fig["layout"] = theme.create_themed_layout(fig["layout"])
 
-<<<<<<< HEAD
-    """Customizing the hoverer"""
-    fig.update_traces(
-        hovertemplate=[str(param) + '<br>' + str(format(pval, '.4g')) for param, pval in zip(parameters, p_values)]
-    )
-
-=======
->>>>>>> 659b5b70
     """Adding arrows to figure"""
     for i, sign in enumerate(np.sign(coeff_vals)):
         x_coordinate = x[i]
@@ -974,6 +944,17 @@
             width=0.75,
         ),
     )
+    fig.add_shape(
+        type="path",
+        path=f" M {domain+0.12} 0 L {domain+0.1} -0.005 L {domain+0.1} 0.005 Z",
+        line_color="#222A2A",
+        line_width=0.75,
+    )
+    fig.add_annotation(
+        x=domain+0.23, y=0,
+        text="P-value",
+        showarrow=False
+    )
     return fig
 
 def make_range_slider(domid, values, col_name):
