--- conflicted
+++ resolved
@@ -248,43 +248,26 @@
             {
                 "id": self.uuid("p-values-plot"),
                 "content": (
-<<<<<<< HEAD
-                    "A plot showing the p-values for the parameters from the table ranked from most "
+                    "A plot showing the p-values for the terms from the table ranked from most "
                     "significant to least significant (low to high p-value). A bar is highlighted "
-                    "if its corresponding p-value is below 0.05, meaning that the parameters are "
-                    "likely to be statistically significant. Otherwise, the bars are colored gray."
-=======
-                    "A plot showing the p-values for the parameters from the table ranked from "
-                    "most significant to least significant (low to high). Bars are highlighted "
-                    "when the p-values are less than 0.05, meaning that the terms are likely to "
-                    "be significant. Otherwise the bars are colored gray."
->>>>>>> f595c3d9
+                    "if its corresponding p-value is below 0.05, meaning that the terms are "
+                    "likely to be significant. Otherwise, the bars are colored gray."
                 ),
             },
             {
                 "id": self.uuid("coefficient-plot"),
                 "content": (
-                    "A plot showing the sign of the parameters' regression coefficient values by "
+                    "A plot showing the sign of the terms' regression coefficient values by "
                     "arrows pointing up or down, illustrating a positive or a negative coefficient "
-<<<<<<< HEAD
                     "respectively. An arrow is highlighted if its corresponding p-value is below "
-                    "0.05, meaning that the parameters are likely to be statistically significant. "
-                    "Otherwise, the arrows are colored gray."
-=======
-                    "respectively. An arrow is highlighted if the corresponding p-value is "
-                    "statistically significant, that is, a p-value below 0.05. Arrows "
-                    "corresponding to p-values above this level of significance are shown in gray."
->>>>>>> f595c3d9
+                    "0.05, meaning that the terms are likely to be significant. Otherwise, "
+                    "the arrows are colored gray."
                 ),
             },
             {
                 "id": self.uuid("table"),
                 "content": (
-<<<<<<< HEAD
-                    "A table showing the p-values for the forward selected combination of "
-=======
                     "A table showing the p-values for a forward selected combination of "
->>>>>>> f595c3d9
                     "parameters for a chosen response."
                 ),
             },
@@ -364,12 +347,7 @@
         return {
             "default color": self.theme.plotly_theme["layout"]["colorway"][0],
             "gray": "#606060",
-<<<<<<< HEAD
             "dark gray": "#303030"
-=======
-            "dark gray": "#303030",
-            "default text": fig["layout"]["template"]["layout"]["font"]["color"],
->>>>>>> f595c3d9
         }
 
     def check_runs(self):
