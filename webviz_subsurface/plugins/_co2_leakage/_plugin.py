import logging
from typing import Any, Dict, List, Optional, Tuple, Union

import plotly.graph_objects as go
from dash import Dash, Input, Output, State, callback, html, no_update
from dash.exceptions import PreventUpdate
from webviz_config import WebvizPluginABC, WebvizSettings
from webviz_config.utils import StrEnum, callback_typecheck

from webviz_subsurface._providers import FaultPolygonsServer, SurfaceImageServer
from webviz_subsurface.plugins._co2_leakage._utilities.callbacks import (
    SurfaceData,
    create_map_annotations,
    create_map_layers,
    create_map_viewports,
    derive_surface_address,
    generate_containment_figures,
    generate_unsmry_figures,
    get_plume_polygon,
    process_containment_info,
    process_summed_mass,
    process_visualization_info,
    property_origin,
    readable_name,
)
from webviz_subsurface.plugins._co2_leakage._utilities.fault_polygons import (
    FaultPolygonsHandler,
)
from webviz_subsurface.plugins._co2_leakage._utilities.generic import (
    Co2MassScale,
    Co2VolumeScale,
    GraphSource,
    MapAttribute,
)
from webviz_subsurface.plugins._co2_leakage._utilities.initialization import (
    init_map_attribute_names,
    init_surface_providers,
    init_table_provider,
    init_well_pick_provider,
    init_zone_and_region_options,
    process_files,
)
from webviz_subsurface.plugins._co2_leakage.views.mainview.mainview import (
    MainView,
    MapViewElement,
)
from webviz_subsurface.plugins._co2_leakage.views.mainview.settings import ViewSettings

from . import _error
from ._utilities.color_tables import co2leakage_color_tables

LOGGER = logging.getLogger(__name__)
TABLES_PATH = "share/results/tables"


class CO2Leakage(WebvizPluginABC):
    """
    Plugin for analyzing CO2 leakage potential across multiple realizations in an FMU
    ensemble

    * **`ensembles`:** Which ensembles in `shared_settings` to visualize.
    * **`file_containment_boundary`:** Path to a polygon representing the containment area
    * **`file_hazardous_boundary`:** Path to a polygon representing the hazardous area
    * **`well_pick_file`:** Path to a file containing well picks
    * **`plume_mass_relpath`:** Path to a table of co2 containment data (amount of
        CO2 outside/inside a boundary), for co2 mass. Relative to each realization.
    * **`plume_actual_volume_relpath`:** Path to a table of co2 containment data (amount
        of CO2 outside/inside a boundary), for co2 volume of type "actual". Relative to each
        realization.
    * **`unsmry_relpath`:** Relative path to a csv version of a unified summary file
    * **`fault_polygon_attribute`:** Polygons with this attribute are used as fault
        polygons
    * **`map_attribute_names`:** Dictionary for overriding the default mapping between
        attributes visualized by the plugin and attributes names used by
        EnsembleSurfaceProvider
    * **`initial_surface`:** Name of the surface/formation to show when the plugin is
        launched. If no name is provided, the first alphabetical surface is shown.
    * **`map_surface_names_to_well_pick_names`:** Optional mapping between surface map
        names and surface names used in the well pick file
    * **`map_surface_names_to_fault_polygons`:** Optional mapping between surface map
        names and surface names used by the fault polygons
    """

    class Ids(StrEnum):
        MAIN_VIEW = "main-view"
        MAIN_SETTINGS = "main-settings"

    # pylint: disable=too-many-arguments
    # pylint: disable=too-many-locals
    def __init__(
        self,
        app: Dash,
        webviz_settings: WebvizSettings,
        ensembles: List[str],
        file_containment_boundary: Optional[str] = None,
        file_hazardous_boundary: Optional[str] = None,
        well_pick_file: Optional[str] = None,
        plume_mass_relpath: str = TABLES_PATH + "/plume_mass.csv",
        plume_actual_volume_relpath: str = TABLES_PATH + "/plume_actual_volume.csv",
        unsmry_relpath: Optional[str] = None,
        fault_polygon_attribute: str = "dl_extracted_faultlines",
        initial_surface: Optional[str] = None,
        map_attribute_names: Optional[Dict[str, str]] = None,
        map_surface_names_to_well_pick_names: Optional[Dict[str, str]] = None,
        map_surface_names_to_fault_polygons: Optional[Dict[str, str]] = None,
    ):
        super().__init__()
        self._error_message = ""
        try:
            ensemble_paths = {
                ensemble_name: webviz_settings.shared_settings["scratch_ensembles"][
                    ensemble_name
                ]
                for ensemble_name in ensembles
            }
            # TODO? add support for different polygons and wells for each ensemble
            (
                file_containment_boundary,
                file_hazardous_boundary,
                well_pick_file,
            ) = process_files(
                file_containment_boundary,
                file_hazardous_boundary,
                well_pick_file,
                list(ensemble_paths.values())[0],
            )
            self._polygon_files = [file_containment_boundary, file_hazardous_boundary]
            self._surface_server = SurfaceImageServer.instance(app)
            self._polygons_server = FaultPolygonsServer.instance(app)

            self._map_attribute_names = init_map_attribute_names(map_attribute_names)
            # Surfaces
            self._ensemble_surface_providers = init_surface_providers(
                webviz_settings, ensembles
            )
            # Polygons
            self._fault_polygon_handlers = {
                ens: FaultPolygonsHandler(
                    self._polygons_server,
                    ensemble_paths[ens],
                    map_surface_names_to_fault_polygons or {},
                    fault_polygon_attribute,
                )
                for ens in ensembles
            }
            # CO2 containment
            self._co2_table_providers = init_table_provider(
                ensemble_paths,
                plume_mass_relpath,
            )
            self._co2_actual_volume_table_providers = init_table_provider(
                ensemble_paths,
                plume_actual_volume_relpath,
            )
            self._unsmry_providers = (
                init_table_provider(
                    ensemble_paths,
                    unsmry_relpath,
                )
                if unsmry_relpath is not None
                else None
            )
            # Well picks
            self._well_pick_provider = init_well_pick_provider(
                well_pick_file,
                map_surface_names_to_well_pick_names,
            )
            # Zone and region options
            self._zone_and_region_options = init_zone_and_region_options(
                ensemble_paths,
                self._co2_table_providers,
                self._co2_actual_volume_table_providers,
                self._ensemble_surface_providers,
            )
        except Exception as err:
            self._error_message = f"Plugin initialization failed: {err}"
            raise

        self._summed_co2: Dict[str, Any] = {}
<<<<<<< HEAD
        self._visualization_info = {"threshold": -1.0, "n_clicks": 0}
=======
        self._visualization_info = {
            "threshold": -1.0,
            "n_clicks": 0,
            "change": False,
            "unit": "kg",
        }
>>>>>>> f857a633
        self._color_tables = co2leakage_color_tables()
        self.add_shared_settings_group(
            ViewSettings(
                ensemble_paths,
                self._ensemble_surface_providers,
                initial_surface,
                self._map_attribute_names,
                [c["name"] for c in self._color_tables],  # type: ignore
<<<<<<< HEAD
                (
                    self._well_pick_provider.well_names()
                    if self._well_pick_provider
                    else []
                ),
                self._zone_options,
=======
                self._well_pick_provider.well_names()
                if self._well_pick_provider
                else [],
                self._zone_and_region_options,
>>>>>>> f857a633
            ),
            self.Ids.MAIN_SETTINGS,
        )
        self.add_view(MainView(self._color_tables), self.Ids.MAIN_VIEW)

    @property
    def layout(self) -> html.Div:
        return _error.error(self._error_message)

    def _view_component(self, component_id: str) -> str:
        return (
            self.view(self.Ids.MAIN_VIEW)
            .view_element(MainView.Ids.MAIN_ELEMENT)
            .component_unique_id(component_id)
            .to_string()
        )

    def _settings_component(self, component_id: str) -> str:
        return (
            self.shared_settings_group(self.Ids.MAIN_SETTINGS)
            .component_unique_id(component_id)
            .to_string()
        )

    def _ensemble_dates(self, ens: str) -> List[str]:
        surface_provider = self._ensemble_surface_providers[ens]
        att_name = self._map_attribute_names[MapAttribute.MAX_SGAS]
        dates = surface_provider.surface_dates_for_attribute(att_name)
        if dates is None:
            raise ValueError(f"Failed to fetch dates for attribute '{att_name}'")
        return dates

    def _set_callbacks(self) -> None:
        # Cannot avoid many arguments since all the parameters are needed
        # to determine what to plot
        # pylint: disable=too-many-arguments
        @callback(
            Output(
                self._settings_component(ViewSettings.Ids.CONTAINMENT_VIEW), "value"
            ),
            Output(self._view_component(MapViewElement.Ids.BAR_PLOT), "figure"),
            Output(self._view_component(MapViewElement.Ids.TIME_PLOT), "figure"),
            Output(
                self._view_component(MapViewElement.Ids.TIME_PLOT_ONE_REAL), "figure"
            ),
            Output(self._view_component(MapViewElement.Ids.BAR_PLOT), "style"),
            Output(self._view_component(MapViewElement.Ids.TIME_PLOT), "style"),
            Output(
                self._view_component(MapViewElement.Ids.TIME_PLOT_ONE_REAL), "style"
            ),
            Input(self._settings_component(ViewSettings.Ids.ENSEMBLE), "value"),
            Input(self._settings_component(ViewSettings.Ids.GRAPH_SOURCE), "value"),
            Input(self._settings_component(ViewSettings.Ids.CO2_SCALE), "value"),
            Input(self._settings_component(ViewSettings.Ids.REALIZATION), "value"),
            Input(self._settings_component(ViewSettings.Ids.Y_MIN_AUTO_GRAPH), "value"),
            Input(self._settings_component(ViewSettings.Ids.Y_MIN_GRAPH), "value"),
            Input(self._settings_component(ViewSettings.Ids.Y_MAX_AUTO_GRAPH), "value"),
            Input(self._settings_component(ViewSettings.Ids.Y_MAX_GRAPH), "value"),
            Input(self._settings_component(ViewSettings.Ids.ZONE), "value"),
            Input(self._settings_component(ViewSettings.Ids.REGION), "value"),
            Input(self._settings_component(ViewSettings.Ids.CONTAINMENT_VIEW), "value"),
        )
        @callback_typecheck
        def update_graphs(
            ensemble: str,
            source: GraphSource,
            co2_scale: Union[Co2MassScale, Co2VolumeScale],
            realizations: List[int],
            y_min_auto: List[str],
            y_min_val: Optional[float],
            y_max_auto: List[str],
            y_max_val: Optional[float],
            zone: Optional[str],
            region: Optional[str],
            containment_view: str,
        ) -> Tuple[Dict, go.Figure, go.Figure]:
            out = {"figs": [no_update] * 3, "styles": [{"display": "none"}] * 3}
            cont_info = process_containment_info(
                zone,
                region,
                containment_view,
                self._zone_and_region_options[ensemble][source],
                source,
            )
            if source in [
                GraphSource.CONTAINMENT_MASS,
                GraphSource.CONTAINMENT_ACTUAL_VOLUME,
            ]:
                y_limits = [
                    y_min_val if len(y_min_auto) == 0 else None,
                    y_max_val if len(y_max_auto) == 0 else None,
                ]
                out["styles"] = [{}] * 3
                if (
                    source == GraphSource.CONTAINMENT_MASS
                    and ensemble in self._co2_table_providers
                ):
                    out["figs"][: len(out["figs"])] = generate_containment_figures(
                        self._co2_table_providers[ensemble],
                        co2_scale,
                        realizations[0],
                        y_limits,
                        cont_info,
                    )
                elif (
                    source == GraphSource.CONTAINMENT_ACTUAL_VOLUME
                    and ensemble in self._co2_actual_volume_table_providers
                ):
                    out["figs"][: len(out["figs"])] = generate_containment_figures(
                        self._co2_actual_volume_table_providers[ensemble],
                        co2_scale,
                        realizations[0],
                        y_limits,
                        cont_info,
                    )
                for fig in out["figs"]:
                    fig["layout"][
                        "uirevision"
                    ] = f"{source}-{co2_scale}-{cont_info['zone']}-{cont_info['region']}"
                out["figs"][-1]["layout"]["uirevision"] += f"-{realizations}"
<<<<<<< HEAD
            elif source == GraphSource.UNSMRY:
                if self._unsmry_providers is not None:
                    if ensemble in self._unsmry_providers:
                        u_figs = generate_unsmry_figures(
                            self._unsmry_providers[ensemble],
                            co2_scale,
                            self._co2_table_providers[ensemble],
                        )
                        out["figs"][: len(u_figs)] = u_figs
                        out["styles"][: len(u_figs)] = [{}] * len(u_figs)
                else:
                    LOGGER.warning(
                        """UNSMRY file has not been specified as input.
                         Please use unsmry_relpath in the configuration."""
                    )
            return zone_info["zone_view"], *out["figs"], *out["styles"]  # type: ignore
=======
            elif source == GraphSource.UNSMRY and ensemble in self._unsmry_providers:
                u_figs = generate_unsmry_figures(
                    self._unsmry_providers[ensemble],
                    co2_scale,
                    self._co2_table_providers[ensemble],
                )
                out["figs"][: len(u_figs)] = u_figs
                out["styles"][: len(u_figs)] = [{}] * len(u_figs)
            return cont_info["containment_view"], *out["figs"], *out["styles"]  # type: ignore
>>>>>>> f857a633

        @callback(
            Output(self._view_component(MapViewElement.Ids.DATE_SLIDER), "marks"),
            Output(self._view_component(MapViewElement.Ids.DATE_SLIDER), "value"),
            Input(self._settings_component(ViewSettings.Ids.ENSEMBLE), "value"),
        )
        def set_dates(ensemble: str) -> Tuple[Dict[int, Dict[str, Any]], Optional[int]]:
            if ensemble is None:
                return {}, None
            # Dates
            date_list = self._ensemble_dates(ensemble)
            dates = {
                i: {
                    "label": f"{d[:4]}",
                    "style": {"writingMode": "vertical-rl"},
                }
                for i, d in enumerate(date_list)
            }
            initial_date = max(dates.keys())
            return dates, initial_date

        @callback(
            Output(self._view_component(MapViewElement.Ids.DATE_WRAPPER), "style"),
            Input(self._settings_component(ViewSettings.Ids.PROPERTY), "value"),
        )
        def toggle_date_slider(attribute: str) -> Dict[str, str]:
            if MapAttribute(attribute) == MapAttribute.MIGRATION_TIME:
                return {"display": "none"}
            return {}

        @callback(
            Output(self._settings_component(ViewSettings.Ids.CO2_SCALE), "options"),
            Output(self._settings_component(ViewSettings.Ids.CO2_SCALE), "value"),
            Input(self._settings_component(ViewSettings.Ids.GRAPH_SOURCE), "value"),
        )
        def make_unit_list(
            attribute: str,
        ) -> Union[
            Tuple[List[Co2MassScale], Co2MassScale],
            Tuple[List[Co2VolumeScale], Co2VolumeScale],
        ]:
            if attribute == GraphSource.CONTAINMENT_ACTUAL_VOLUME:
                return list(Co2VolumeScale), Co2VolumeScale.BILLION_CUBIC_METERS
            return list(Co2MassScale), Co2MassScale.MTONS

        # Cannot avoid many arguments and/or locals since all layers of the DeckGL map
        # needs to be updated simultaneously
        # pylint: disable=too-many-arguments,too-many-locals
        @callback(
            Output(self._view_component(MapViewElement.Ids.DECKGL_MAP), "layers"),
            Output(self._view_component(MapViewElement.Ids.DECKGL_MAP), "children"),
            Output(self._view_component(MapViewElement.Ids.DECKGL_MAP), "views"),
            Input(self._settings_component(ViewSettings.Ids.PROPERTY), "value"),
            Input(self._view_component(MapViewElement.Ids.DATE_SLIDER), "value"),
            Input(self._settings_component(ViewSettings.Ids.FORMATION), "value"),
            Input(self._settings_component(ViewSettings.Ids.REALIZATION), "value"),
            Input(self._settings_component(ViewSettings.Ids.STATISTIC), "value"),
            Input(self._settings_component(ViewSettings.Ids.COLOR_SCALE), "value"),
            Input(self._settings_component(ViewSettings.Ids.CM_MIN_AUTO), "value"),
            Input(self._settings_component(ViewSettings.Ids.CM_MIN), "value"),
            Input(self._settings_component(ViewSettings.Ids.CM_MAX_AUTO), "value"),
            Input(self._settings_component(ViewSettings.Ids.CM_MAX), "value"),
            Input(self._settings_component(ViewSettings.Ids.PLUME_THRESHOLD), "value"),
            Input(self._settings_component(ViewSettings.Ids.PLUME_SMOOTHING), "value"),
            State(
                self._settings_component(ViewSettings.Ids.VISUALIZATION_THRESHOLD),
                "value",
            ),
            Input(
                self._settings_component(ViewSettings.Ids.VISUALIZATION_UPDATE),
                "n_clicks",
            ),
            Input(self._settings_component(ViewSettings.Ids.MASS_UNIT), "value"),
            Input(ViewSettings.Ids.OPTIONS_DIALOG_OPTIONS, "value"),
            Input(ViewSettings.Ids.OPTIONS_DIALOG_WELL_FILTER, "value"),
            State(self._settings_component(ViewSettings.Ids.ENSEMBLE), "value"),
            State(self._view_component(MapViewElement.Ids.DECKGL_MAP), "views"),
        )
        def update_map_attribute(
            attribute: MapAttribute,
            date: int,
            formation: str,
            realization: List[int],
            statistic: str,
            color_map_name: str,
            cm_min_auto: List[str],
            cm_min_val: Optional[float],
            cm_max_auto: List[str],
            cm_max_val: Optional[float],
            plume_threshold: Optional[float],
            plume_smoothing: Optional[float],
            visualization_threshold: Optional[float],
            visualization_update: int,
            mass_unit: str,
            options_dialog_options: List[int],
            selected_wells: List[str],
            ensemble: str,
            current_views: List[Any],
        ) -> Tuple[List[Dict[Any, Any]], List[Any], Dict[Any, Any]]:
<<<<<<< HEAD
=======
            # Unable to clear cache (when needed) without the protected member
            # pylint: disable=protected-access
            self._visualization_info = process_visualization_info(
                visualization_update,
                visualization_threshold,
                mass_unit,
                self._visualization_info,
                self._surface_server._image_cache,
            )
            if self._visualization_info["change"]:
                return [], no_update, no_update
>>>>>>> f857a633
            attribute = MapAttribute(attribute)
            if len(realization) == 0 or ensemble is None:
                raise PreventUpdate
            datestr = self._ensemble_dates(ensemble)[date]
            # Contour data
            contour_data = None
            if attribute in (MapAttribute.SGAS_PLUME, MapAttribute.AMFG_PLUME):
                contour_data = {
                    "property": property_origin(attribute, self._map_attribute_names),
                    "threshold": plume_threshold,
                    "smoothing": plume_smoothing,
                }
<<<<<<< HEAD
            # Unable to clear cache (when needed) without the protected member
            # pylint: disable=protected-access
            self._visualization_info = process_visualization_info(
                visualization_update,
                visualization_threshold,
                self._visualization_info,
                self._surface_server._image_cache,
            )
=======
>>>>>>> f857a633
            # Surface
            surf_data, summed_mass = None, None
            if formation is not None and len(realization) > 0:
                surf_data, summed_mass = SurfaceData.from_server(
                    server=self._surface_server,
                    provider=self._ensemble_surface_providers[ensemble],
                    address=derive_surface_address(
                        formation,
                        attribute,
                        datestr,
                        realization,
                        self._map_attribute_names,
                        statistic,
                        contour_data,
                    ),
                    color_map_range=(
                        cm_min_val if len(cm_min_auto) == 0 else None,
                        cm_max_val if len(cm_max_auto) == 0 else None,
                    ),
                    color_map_name=color_map_name,
                    readable_name_=readable_name(attribute),
<<<<<<< HEAD
                    visualization_threshold=self._visualization_info["threshold"],
=======
                    visualization_info=self._visualization_info,
>>>>>>> f857a633
                    map_attribute_names=self._map_attribute_names,
                )
            assert isinstance(self._visualization_info["unit"], str)
            surf_data, self._summed_co2 = process_summed_mass(
                formation,
                realization,
                datestr,
                attribute,
                summed_mass,
                surf_data,
                self._summed_co2,
                self._visualization_info["unit"],
            )
            # Plume polygon
            plume_polygon = None
            if contour_data is not None:
                plume_polygon = get_plume_polygon(
                    self._ensemble_surface_providers[ensemble],
                    realization,
                    formation,
                    datestr,
                    contour_data,
                )
            # Create layers and view bounds
            layers = create_map_layers(
                formation=formation,
                surface_data=surf_data,
                fault_polygon_url=(
                    self._fault_polygon_handlers[ensemble].extract_fault_polygon_url(
                        formation,
                        realization,
                    )
                ),
                file_containment_boundary=self._polygon_files[0],
                file_hazardous_boundary=self._polygon_files[1],
                well_pick_provider=self._well_pick_provider,
                plume_extent_data=plume_polygon,
                options_dialog_options=options_dialog_options,
                selected_wells=selected_wells,
            )
            annotations = create_map_annotations(
                formation=formation,
                surface_data=surf_data,
                colortables=self._color_tables,
                attribute=attribute,
                unit=self._visualization_info["unit"],
            )
            viewports = no_update if current_views else create_map_viewports()
            return layers, annotations, viewports

        @callback(
            Output(ViewSettings.Ids.OPTIONS_DIALOG, "open"),
            Input(ViewSettings.Ids.OPTIONS_DIALOG_BUTTON, "n_clicks"),
        )
        def open_close_options_dialog(_n_clicks: Optional[int]) -> bool:
            if _n_clicks is not None:
                return _n_clicks > 0
            raise PreventUpdate

        @callback(
            Output(ViewSettings.Ids.FEEDBACK, "open"),
            Input(ViewSettings.Ids.FEEDBACK_BUTTON, "n_clicks"),
        )
        def open_close_feedback(_n_clicks: Optional[int]) -> bool:
            if _n_clicks is not None:
                return _n_clicks > 0
            raise PreventUpdate<|MERGE_RESOLUTION|>--- conflicted
+++ resolved
@@ -177,16 +177,12 @@
             raise
 
         self._summed_co2: Dict[str, Any] = {}
-<<<<<<< HEAD
-        self._visualization_info = {"threshold": -1.0, "n_clicks": 0}
-=======
         self._visualization_info = {
             "threshold": -1.0,
             "n_clicks": 0,
             "change": False,
             "unit": "kg",
         }
->>>>>>> f857a633
         self._color_tables = co2leakage_color_tables()
         self.add_shared_settings_group(
             ViewSettings(
@@ -195,19 +191,12 @@
                 initial_surface,
                 self._map_attribute_names,
                 [c["name"] for c in self._color_tables],  # type: ignore
-<<<<<<< HEAD
                 (
                     self._well_pick_provider.well_names()
                     if self._well_pick_provider
                     else []
                 ),
                 self._zone_options,
-=======
-                self._well_pick_provider.well_names()
-                if self._well_pick_provider
-                else [],
-                self._zone_and_region_options,
->>>>>>> f857a633
             ),
             self.Ids.MAIN_SETTINGS,
         )
@@ -328,7 +317,6 @@
                         "uirevision"
                     ] = f"{source}-{co2_scale}-{cont_info['zone']}-{cont_info['region']}"
                 out["figs"][-1]["layout"]["uirevision"] += f"-{realizations}"
-<<<<<<< HEAD
             elif source == GraphSource.UNSMRY:
                 if self._unsmry_providers is not None:
                     if ensemble in self._unsmry_providers:
@@ -344,18 +332,7 @@
                         """UNSMRY file has not been specified as input.
                          Please use unsmry_relpath in the configuration."""
                     )
-            return zone_info["zone_view"], *out["figs"], *out["styles"]  # type: ignore
-=======
-            elif source == GraphSource.UNSMRY and ensemble in self._unsmry_providers:
-                u_figs = generate_unsmry_figures(
-                    self._unsmry_providers[ensemble],
-                    co2_scale,
-                    self._co2_table_providers[ensemble],
-                )
-                out["figs"][: len(u_figs)] = u_figs
-                out["styles"][: len(u_figs)] = [{}] * len(u_figs)
             return cont_info["containment_view"], *out["figs"], *out["styles"]  # type: ignore
->>>>>>> f857a633
 
         @callback(
             Output(self._view_component(MapViewElement.Ids.DATE_SLIDER), "marks"),
@@ -455,8 +432,6 @@
             ensemble: str,
             current_views: List[Any],
         ) -> Tuple[List[Dict[Any, Any]], List[Any], Dict[Any, Any]]:
-<<<<<<< HEAD
-=======
             # Unable to clear cache (when needed) without the protected member
             # pylint: disable=protected-access
             self._visualization_info = process_visualization_info(
@@ -468,7 +443,6 @@
             )
             if self._visualization_info["change"]:
                 return [], no_update, no_update
->>>>>>> f857a633
             attribute = MapAttribute(attribute)
             if len(realization) == 0 or ensemble is None:
                 raise PreventUpdate
@@ -481,17 +455,6 @@
                     "threshold": plume_threshold,
                     "smoothing": plume_smoothing,
                 }
-<<<<<<< HEAD
-            # Unable to clear cache (when needed) without the protected member
-            # pylint: disable=protected-access
-            self._visualization_info = process_visualization_info(
-                visualization_update,
-                visualization_threshold,
-                self._visualization_info,
-                self._surface_server._image_cache,
-            )
-=======
->>>>>>> f857a633
             # Surface
             surf_data, summed_mass = None, None
             if formation is not None and len(realization) > 0:
@@ -513,11 +476,7 @@
                     ),
                     color_map_name=color_map_name,
                     readable_name_=readable_name(attribute),
-<<<<<<< HEAD
-                    visualization_threshold=self._visualization_info["threshold"],
-=======
                     visualization_info=self._visualization_info,
->>>>>>> f857a633
                     map_attribute_names=self._map_attribute_names,
                 )
             assert isinstance(self._visualization_info["unit"], str)
