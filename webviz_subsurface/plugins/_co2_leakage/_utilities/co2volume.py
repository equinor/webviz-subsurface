--- conflicted
+++ resolved
@@ -184,11 +184,7 @@
         mark_options = ["total"] + mark_options
         line_types = ["solid"] + line_types
         num_marks += 1
-<<<<<<< HEAD
     if color_choice in ["containment", "phase"]:
-=======
-    if color_choice == "containment":
->>>>>>> bb8a20d3
         color_options = ["total"] + color_options
         colors = ["black"] + colors
         num_colors += 1
@@ -243,11 +239,7 @@
 
 
 def _find_default_option_statistics_figure(
-<<<<<<< HEAD
-    df: pd.DataFrame, categories: list[str]
-=======
     df: pd.DataFrame, categories: List[str]
->>>>>>> bb8a20d3
 ) -> str:
     if "hazardous" in categories:
         default_option = "hazardous"
@@ -1035,25 +1027,12 @@
     return " - ".join(components)
 
 
-<<<<<<< HEAD
-def _calculate_plotly_quantiles(values: np.ndarray[float], percentile: float) -> float:
-=======
 def _calculate_plotly_quantiles(values: np.ndarray, percentile: float) -> float:
->>>>>>> bb8a20d3
     values_sorted = values.copy()
     values_sorted.sort()
     n_val = len(values_sorted)
     a = n_val * percentile - 0.5
     if a.is_integer():
-<<<<<<< HEAD
-        return values_sorted[int(a)]
-    else:
-        return np.interp(a, [x for x in range(0, n_val)], values_sorted)
-
-
-def _calculate_plotly_whiskers(
-    values: np.ndarray[float], q1: float, q3: float
-=======
         return float(values_sorted[int(a)])
     else:
         return float(np.interp(a, [x for x in range(0, n_val)], values_sorted))
@@ -1061,7 +1040,6 @@
 
 def _calculate_plotly_whiskers(
     values: np.ndarray, q1: float, q3: float
->>>>>>> bb8a20d3
 ) -> Tuple[float, float]:
     values_sorted = values.copy()
     values_sorted.sort()
