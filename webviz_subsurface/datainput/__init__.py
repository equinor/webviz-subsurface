"""### _Subsurface data input_
Contains data processing functions used in the containers.
Some of the scripts are dependent on FMU postprocessing scripts
that will be made open source in the near future.
"""

from ._history_match import extract_mismatch, scratch_ensemble
from ._intersect import load_surface, get_wfence, get_hfence
from ._inplace_volumes import extract_volumes
<<<<<<< HEAD
from ._fmu_input import load_parameters, get_realizations, find_surfaces, load_smry

=======
from ._fmu_input import load_parameters, get_realizations, find_surfaces
from ._reservoir_simulation_timeseries import (
    get_time_series_data,
    get_time_series_statistics,
    get_time_series_delta_ens,
    load_ensemble_set,
    get_time_series_delta_ens_stats,
)
>>>>>>> 4914d92e

__all__ = [
    "scratch_ensemble",
    "extract_mismatch",
    "load_surface",
    "get_wfence",
    "get_hfence",
    "extract_volumes",
    "load_ensemble_set",
    "get_time_series_data",
    "get_time_series_statistics",
    "get_time_series_delta_ens",
    "get_time_series_delta_ens_stats",
    "load_parameters",
    "load_smry",
    "get_realizations",
    "find_surfaces",
]<|MERGE_RESOLUTION|>--- conflicted
+++ resolved
@@ -7,11 +7,7 @@
 from ._history_match import extract_mismatch, scratch_ensemble
 from ._intersect import load_surface, get_wfence, get_hfence
 from ._inplace_volumes import extract_volumes
-<<<<<<< HEAD
 from ._fmu_input import load_parameters, get_realizations, find_surfaces, load_smry
-
-=======
-from ._fmu_input import load_parameters, get_realizations, find_surfaces
 from ._reservoir_simulation_timeseries import (
     get_time_series_data,
     get_time_series_statistics,
@@ -19,7 +15,7 @@
     load_ensemble_set,
     get_time_series_delta_ens_stats,
 )
->>>>>>> 4914d92e
+
 
 __all__ = [
     "scratch_ensemble",
