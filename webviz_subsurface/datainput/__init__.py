<<<<<<< HEAD
from ._mismatch import scratch_ensemble, extract_mismatch
from ._inplace_volumes import extract_volumes

__all__ = ['scratch_ensemble',
           'extract_mismatch',
           'extract_volumes']
=======
'''### _Subsurface data input_

Contains data processing functions used in the containers.
Some of the scripts are dependent on FMU postprocessing scripts
that will be made open source in the near future.
'''

from ._history_match import extract_mismatch, scratch_ensemble


__all__ = ['scratch_ensemble', 'extract_mismatch']
>>>>>>> 8d5a8d6e
<|MERGE_RESOLUTION|>--- conflicted
+++ resolved
@@ -1,11 +1,3 @@
-<<<<<<< HEAD
-from ._mismatch import scratch_ensemble, extract_mismatch
-from ._inplace_volumes import extract_volumes
-
-__all__ = ['scratch_ensemble',
-           'extract_mismatch',
-           'extract_volumes']
-=======
 '''### _Subsurface data input_
 
 Contains data processing functions used in the containers.
@@ -14,7 +6,7 @@
 '''
 
 from ._history_match import extract_mismatch, scratch_ensemble
+from ._inplace_volumes import extract_volumes
 
-
-__all__ = ['scratch_ensemble', 'extract_mismatch']
->>>>>>> 8d5a8d6e
+__all__ = ['scratch_ensemble', 'extract_mismatch',
+		   'extract_volumes']