'''### _Subsurface data input_
Contains data processing functions used in the containers.
Some of the scripts are dependent on FMU postprocessing scripts
that will be made open source in the near future.
'''

from ._history_match import extract_mismatch, scratch_ensemble
<<<<<<< HEAD
from ._intersect import (get_cfence, get_wfence, get_hfence,
                         well_to_df, surface_to_df)
=======
from ._intersect import load_surface, get_wfence, get_hfence
from ._summary_stats import get_summary_data, get_summary_stats
>>>>>>> 2d90ffc1

__all__ = ['scratch_ensemble',
           'extract_mismatch',
           'get_cfence',
           'get_wfence',
           'get_hfence',
<<<<<<< HEAD
           'well_to_df',
           'surface_to_df']
=======
           '_summary_stats']
>>>>>>> 2d90ffc1
<|MERGE_RESOLUTION|>--- conflicted
+++ resolved
@@ -5,22 +5,15 @@
 '''
 
 from ._history_match import extract_mismatch, scratch_ensemble
-<<<<<<< HEAD
 from ._intersect import (get_cfence, get_wfence, get_hfence,
                          well_to_df, surface_to_df)
-=======
-from ._intersect import load_surface, get_wfence, get_hfence
 from ._summary_stats import get_summary_data, get_summary_stats
->>>>>>> 2d90ffc1
 
 __all__ = ['scratch_ensemble',
            'extract_mismatch',
            'get_cfence',
            'get_wfence',
            'get_hfence',
-<<<<<<< HEAD
            'well_to_df',
-           'surface_to_df']
-=======
-           '_summary_stats']
->>>>>>> 2d90ffc1
+           'surface_to_df',
+           '_summary_stats']