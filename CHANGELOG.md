--- conflicted
+++ resolved
@@ -13,13 +13,9 @@
 
 
 ### Fixed
-<<<<<<< HEAD
 - [#1061](https://github.com/equinor/webviz-subsurface/pull/1061) - Removed a pandas dataframe as function argument from a webvizstore decorated function as it can cause incompabilities between different environments.
-=======
 - [#1114](https://github.com/equinor/webviz-subsurface/pull/1114) - Fixed an exception in `MapViewerFMU` when a map does not exist.
-
 - [#1118](https://github.com/equinor/webviz-subsurface/pull/1118) - `MapViewerFMU` - Removed `zoom` and `bounds` props from `DeckGLMap` as they are now automatically calculated.
->>>>>>> f162f0f6
 - [#1094](https://github.com/equinor/webviz-subsurface/pull/1094) - Fixed issues with ambiguous truth of `pandas.Series` in `EnsembleSummaryProvider`.
 - [#1107](https://github.com/equinor/webviz-subsurface/pull/1107) - Fixed bug in `ParameterResponseCorrelation` that caused the plugin to fail if the `response_filters` parameter was not given.
 
