--- conflicted
+++ resolved
@@ -7,18 +7,16 @@
 
 ## [UNRELEASED] - YYYY-MM-DD
 
-<<<<<<< HEAD
+### Added
+
+- [#981](https://github.com/equinor/webviz-subsurface/pull/981) - `WellAnalysis` - New plugin well analysis. One tab for well production overview plots and one for well control mode and network analysis.
+
 ### Changed
 
 - [#986](https://github.com/equinor/webviz-subsurface/pull/986) - Avoid copying surfaces when using `MapViewerFMU` in non-portable mode.
-=======
-### Added
-
-- [#981](https://github.com/equinor/webviz-subsurface/pull/981) - `WellAnalysis` - New plugin well analysis. One tab for well production overview plots and one for well control mode and network analysis.
 
 ### Fixed
 - [#985](https://github.com/equinor/webviz-subsurface/pull/985) - `WellLogViewer` - Updated data format to latest version. Requires no changes in input data.
->>>>>>> 452fc6ca
 
 ## [0.2.11] - 2022-03-14
 
