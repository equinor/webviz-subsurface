# Changelog
All notable changes to this project will be documented in this file.

The format is based on [Keep a Changelog](https://keepachangelog.com/en/1.0.0/),
and this project adheres to [Semantic Versioning](https://semver.org/spec/v2.0.0.html).

## [UNRELEASED] - YYYY-MM-DD
### Added
- [#733](https://github.com/equinor/webviz-subsurface/pull/733) - Added plugin to visualize well logs from files using [videx-welllog](https://github.com/equinor/videx-wellog).
- [#708](https://github.com/equinor/webviz-subsurface/pull/708) - Added support for new report format for `DiskUsage`, which improves the estimate of free disk space.

### Changed
- [#724](https://github.com/equinor/webviz-subsurface/pull/724) - Seperated out Tables as a new tab to `VolumetricAnalysis`
- [#723](https://github.com/equinor/webviz-subsurface/pull/723) - Added custom option to allow free selection of responses shown in the tornadoplots in `VolumetricAnalysis`
- [#717](https://github.com/equinor/webviz-subsurface/pull/717) - Keep zoom state in `ReservoirSimulationTimeseries` (inc `Regional` and `OneByOne`) and `RelativePermeability` plugins using `uirevision`.
- [#707](https://github.com/equinor/webviz-subsurface/pull/707) - Generalized and improved some plot functions in  `PropertyStatistics`, `ParameterAnalysis` and `VolumetricAnalysis`. Replaced histogram with distribution plot in `PropertyStatistics`.

### Fixed
<<<<<<< HEAD
- [#747](https://github.com/equinor/webviz-subsurface/pull/747) - Added missing realization filter on `OK` file in `EnsembleTableProviderFactory`.
=======
- [#749](https://github.com/equinor/webviz-subsurface/pull/749) - `LinePlotterFMU` check function for `x` axis value alignment across realizations now supports single valued columns.

>>>>>>> 64ec6054

## [0.2.4] - 2021-07-13

### Added
- [#669](https://github.com/equinor/webviz-subsurface/pull/669) - New generic plugin to visualize tornado plots from a csv file of responses.
- [#685](https://github.com/equinor/webviz-subsurface/pull/685) - Added ERT forward model to convert from `.UNSMRY` to Arrow IPC file format (`.arrow`).
- [#662](https://github.com/equinor/webviz-subsurface/pull/662) - Added support in `WellCompletion` for connection history from summary data.

### Changed
- [#681](https://github.com/equinor/webviz-subsurface/pull/681) - `VolumetricAnalysis` upgrades - added page with tornadoplots to `VolumetricAnalysis`, automatic computation of volumes
from the water zone if the volumes from the full grid geometry are included, and possibility of computing NTG from facies.
- [#683](https://github.com/equinor/webviz-subsurface/pull/683) - Added deprecation warning to `InplaceVolumesOneByOne`.
- [#661](https://github.com/equinor/webviz-subsurface/pull/661) - Moved existing clientside function to a general dash_clientside file to facilitate adding more functions later on.
- [#658](https://github.com/equinor/webviz-subsurface/pull/658) - Refactored Tornado figure code to be more reusable. Improved the Tornado bar visualization, added table display
 and improved layout in relevant plugins.
- [#676](https://github.com/equinor/webviz-subsurface/pull/676) - Added realization points to Tornado visualization. Various improvements to Tornado figure layout.
- [#667](https://github.com/equinor/webviz-subsurface/pull/667) - Standardized layout and styling of plugins.

### Fixed
- [#666](https://github.com/equinor/webviz-subsurface/pull/666) - Handle operations between surfaces with different topology in `SurfaceViewerFMU`
- [#675](https://github.com/equinor/webviz-subsurface/pull/675) - Adjust minimum zoom level in surface plugins for visualization of large surfaces.
- [#715](https://github.com/equinor/webviz-subsurface/pull/715) - After this, the `WellCompletion` plugin finds the kh unit even if the unit system is in an INCLUDE file. Also, `well_connection_status_file` refers to the same variable in the plugin and ert job.

## [0.2.3] - 2021-06-07

### Changed
- [#651](https://github.com/equinor/webviz-subsurface/pull/651) - Fixed issue with `_` in regions for `ReservoirSimulationTimeseriesRegional`.
- [#642](https://github.com/equinor/webviz-subsurface/pull/642) - New functionality in `WellCompletions`: New stratigraphy input and tree
selector in filters. Possibility to input colors either in stratigraphy or in the zone_layer_mapping `.lyr`-file. And kh unit automatically
found in Eclipse files.

### Fixed
- [#659](https://github.com/equinor/webviz-subsurface/pull/659) - Added missing `display: block` in option selectors (e.g. radio items).

### Added
- [#645](https://github.com/equinor/webviz-subsurface/pull/645) - New generic lineplotter plugin for FMU data. This is the first plugin that uses
a new system to reduce the memory footprint of large datasets.
- [#641](https://github.com/equinor/webviz-subsurface/pull/641) - New plugin to analyze volumetrics results from FMU ensembles, replaces the `InplaceVolumes` plugin.

## [0.2.2] - 2021-04-30

### Changed
- [#618](https://github.com/equinor/webviz-subsurface/pull/618) - Added deprecation warning to `HorizonUncertaintyViewer`,
`WellCrossSection` and `WellCrossSectionFMU`. These plugins will soon be removed. Relevant functionality is implememented
in the new `StructuralUncertainty` plugin.
- [#646](https://github.com/equinor/webviz-subsurface/pull/646) - Replaced `DropDowns` in `ReservoirSimulationTimeSeries` plugin with `VectorSelector` components.

### Fixed
- [#621](https://github.com/equinor/webviz-subsurface/pull/621) - Fixed issue in `StructuralUncertainty` where map base layers did not load
correctly from persisted user settings.
- [#626](https://github.com/equinor/webviz-subsurface/pull/626) - Fixed small bugs in the docstring of `WellCompletions` and added a tour_steps method.

## [0.2.1] - 2021-04-27
### Changed
- [#612](https://github.com/equinor/webviz-subsurface/pull/612) - New features in `ReservoirSimulationTimeSeries`: Statistical lines, option to remove history trace, histogram available when plotting individual realizations.

### Fixed
- [#615](https://github.com/equinor/webviz-subsurface/pull/615) - Improve table performance of `AssistedHistoryMatchingAnalysis`.

### Added
- [#605](https://github.com/equinor/webviz-subsurface/pull/605) - New plugin to analyze structural uncertainty from FMU ensembles.
- [#610](https://github.com/equinor/webviz-subsurface/pull/610) - New plugin `WellCompletions` to visualize completion data of simulation wells.

## [0.2.0] - 2021-03-28
- [#604](https://github.com/equinor/webviz-subsurface/pull/604) - Consolidates surface loading and statistical calculation of surfaces by introducing a shared
SurfaceSetModel. Refactored SurfaceViewerFMU to use SurfaceSetModel.
- [#586](https://github.com/equinor/webviz-subsurface/pull/586) - Added phase ratio vs pressure and density vs pressure plots. Added unit and density functions to PVT library. Refactored code and added checklist for plots to be viewed in PVT plot plugin. Improved the layout.
- [#599](https://github.com/equinor/webviz-subsurface/pull/599) - Fixed an issue in ParameterAnalysis where the plugin did not initialize without FIELD vectors

### Fixed
- [#602](https://github.com/equinor/webviz-subsurface/pull/602) - Prevent calculation of data for download at initialisation of ReservoirSimulationTimeSeries.
- [#592](https://github.com/equinor/webviz-subsurface/pull/592) - Fixed bug for inferred frequency of yearly summary data.
- [#594](https://github.com/equinor/webviz-subsurface/pull/594) - Fixed bug in SurfaceViewerFMU where surfaces with only undefined values was not handled properly.
- [#584](https://github.com/equinor/webviz-subsurface/pull/584) - Fixed bug for in RelativePermeability plugin where it was not possible to plot against oil saturation axis when using relperm data of "family 2".
- [#595](https://github.com/equinor/webviz-subsurface/pull/595) - Raise a descriptive error in SurfaceViewerFMU plugin if no surfaces are available.

## [0.1.9] - 2021-02-23
### Fixed
- [#569](https://github.com/equinor/webviz-subsurface/pull/569) - Allow sharing of ensemble smry datasets in memory between plugins instances. Note that currently sharing can only be accomplished between plugin instances that use the same ensembles, column_keys and time_index.
- [#552](https://github.com/equinor/webviz-subsurface/pull/552) - Fixed an issue where webvizstore was not properly initialized in ParameterAnalysis plugin
- [#549](https://github.com/equinor/webviz-subsurface/pull/549) - Fixed issue in WellCrossSectionFMU that prevented use of user provided colors.
- [#561](https://github.com/equinor/webviz-subsurface/pull/561) - Fixed issue in ParameterAnalysis for non-numeric parameters (dropping them).

## [0.1.8] - 2021-01-26
### Changed
- [#538](https://github.com/equinor/webviz-subsurface/issues/538) - Refactored code for reading Eclipse INIT files and added framework for units and unit conversions.
- [#544](https://github.com/equinor/webviz-subsurface/pull/544) - All plugins now use new special `webviz_settings` argument to plugin's `__init__` method for common settings in favor of piggybacking dictionary onto the to the Dash applicaton object.
- [#541](https://github.com/equinor/webviz-subsurface/pull/541) - Implemented new onepass shader for all surface plugins.

### Fixed
- [#536](https://github.com/equinor/webviz-subsurface/pull/536) - Fixed issue and bumped dependencies related to Pandas version 1.2.0. Bumped dependency to webviz-config to support mypy typechecks.

## [0.1.7] - 2020-12-19
### Fixed
- [#526](https://github.com/equinor/webviz-subsurface/pull/526) - Fixes to `SurfaceViewerFMU`. User defined map units are now correctly displayed. Map height can now be set (useful for maps with elongated geometry). Added some missing documentation
- [#531](https://github.com/equinor/webviz-subsurface/pull/531) - The change in [#505](https://github.com/equinor/webviz-subsurface/pull/505) resulted in potentially very large datasets when using `raw` sampling. Some users experienced `MemoryError`. `column_keys` filtering is therefore now used when loading and storing data if `sampling` is `raw` in plugins using `UNSMRY` data, most noticable in `BhpQc` which has `raw` as the default and only option.

### Added
- [#529](https://github.com/equinor/webviz-subsurface/pull/529) - Added support for PVDO and PVTG to PVT plot and to respective data modules.
- [#509](https://github.com/equinor/webviz-subsurface/pull/509) - Added descriptive hoverinfo to  `ParameterAnalysis`. Average and standard deviation of parameter value
for each ensemble shown on mouse hover over figure. Included dynamic sizing of plot titles and plot spacing to optimize the appearance of plots when many parameters are plotted.

## [0.1.6] - 2020-11-30
### Fixed
- [#505](https://github.com/equinor/webviz-subsurface/pull/505) - Fixed recent performance regression issue for loading of UNSMRY data. Loading times when multiple plugins are using the same data is now significantly reduced. Note that all UNSMRY vectors are now stored in portable apps, independent of choice of column_keys in individual plugins.

## [0.1.5] - 2020-11-26
### Added
- [#478](https://github.com/equinor/webviz-subsurface/pull/478) - New plugin `AssistedHistoryMatchingAnalysis`. This dashboard helps to analyze the update step performed during assisted history match. E.g. which observations are causing an update in a specific parameter. Based on Kolmogorov–Smirnov.
- [#494](https://github.com/equinor/webviz-subsurface/pull/494) - New plugin `ParameterAnalysis`. Dashboard to visualize parameter distributions and statistics for FMU ensembles, and to investigate parameter correlations on reservoir simulation time series data.

### Fixed
- [#486](https://github.com/equinor/webviz-subsurface/pull/486) - Bug fix in `PropertyStatistics`. Show realization number instead of dataframe index for hover text.
- [#498](https://github.com/equinor/webviz-subsurface/pull/498) - Bug fix in `RFT-plotter`. Sort dataframe by date to get correct order in date-slider.

## [0.1.4] - 2020-10-29
### Added
- [#457](https://github.com/equinor/webviz-subsurface/pull/457) - Raise a descriptive error if a scratch ensemble is empty, i.e. no `OK` target file is found in any realizations.
- [#427](https://github.com/equinor/webviz-subsurface/pull/427) - `BhpQc` plugin added: Quality check that simulated bottom hole pressures are realistic.
- [#481](https://github.com/equinor/webviz-subsurface/pull/481) - `RFT-plotter`: Added support for MD, and made ECLIPSE RFT data optional.
- [#467](https://github.com/equinor/webviz-subsurface/pull/467) - `PropertyStatistics` plugin added: QC and analysis of grid property statistics.

### Fixed
- [#450](https://github.com/equinor/webviz-subsurface/pull/450) - Flipped colormap for subsurface maps (such that deeper areas get darker colors). Also fixed hill shading such that input values are treated as depth, not positive elevation.
- [#459](https://github.com/equinor/webviz-subsurface/pull/459) - Bug fix in ReservoirSimulationTimeSeries. All `History` traces are now toggled when clicking `History` in the legend.
- [#474](https://github.com/equinor/webviz-subsurface/pull/474) - Bug fix in ParameterCorrelation. Constant parameters are now removed if `drop_constants` is set to `True`
- [#480](https://github.com/equinor/webviz-subsurface/pull/480) - Bug fix in SubsurfaceMap, InplaceVolumes and InplaceVolumesOneByOne: Filter on `OK` file is now applied when loading data from ensembles through fmu-ensemble.
- [#482](https://github.com/equinor/webviz-subsurface/pull/482) - Bug fix in ReservoirSimulationTimeSeries: NaN values are now dropped instead of being replaced by zeros, e.g. if some realizations are missing in one of the ensembles, if the dates don't match, or if a vector is missing in one of the ensembles.

## [0.1.3] - 2020-09-24
### Added
- [#417](https://github.com/equinor/webviz-subsurface/pull/417) - Added an optional argument `--testdata-folder` to `pytest`, can be used when [test data](https://github.com/equinor/webviz-subsurface-testdata) is in non-default location.
- [#422](https://github.com/equinor/webviz-subsurface/pull/422) - `HistoryMatch` plugin now
quietly excludes all realizations lacking an `OK` file written by `ERT` on completion of realization workflow, similar to behavior of other plugins that read from individual realizations. Previously wrote warnings for missing data.
- [#428](https://github.com/equinor/webviz-subsurface/pull/428) - Plugin controls, such as dropdown selections, set by the user is kept on page reload.
- [#435](https://github.com/equinor/webviz-subsurface/pull/435) - Suppress a warning in SurfaceViewerFMU when calculating statistics from surfaces where one or more surface only has NaN values. [#399](https://github.com/equinor/webviz-subsurface/pull/399)
- [#438](https://github.com/equinor/webviz-subsurface/pull/438) - Improved documentation of generation of data input for `RelativePermability` plugin.
- [#434](https://github.com/equinor/webviz-subsurface/pull/434) - Improved hillshading and colors in plugins with map views.
- [#439](https://github.com/equinor/webviz-subsurface/pull/439) - Pie chart and bar chart are now visualized together in `DiskUsage`. Free space is now visualized as well.

### Fixed
- [#432](https://github.com/equinor/webviz-subsurface/pull/432) - Bug fix in ReservoirSimulationTimeSeries. Vectors starting with A, V, G, I, N, T, V and L resulted in crash due to a bug introduced in [#373](https://github.com/equinor/webviz-subsurface/pull/373) (most notably group and aquifer vectors).
- [#442](https://github.com/equinor/webviz-subsurface/pull/442) - Bug fix in ReservoirSimulationTimeSeries. Wrong realization number was shown if data set contained missing realizations. Now uses correct realization number from data.
- [#447](https://github.com/equinor/webviz-subsurface/pull/447) - Changed two `webvizstore` decorated functions such that they do not take in `pandas` objects as arguments, which are known to not have `repr()` useful for hashing.

## [0.1.2] - 2020-08-24
### Changed
- [#415](https://github.com/equinor/webviz-subsurface/pull/415) - Now using `xml` package from standard Python library (together with [`defusexml`](https://pypi.org/project/defusedxml/)) instead of [`bs4`](https://pypi.org/project/beautifulsoup4/).<|MERGE_RESOLUTION|>--- conflicted
+++ resolved
@@ -16,12 +16,8 @@
 - [#707](https://github.com/equinor/webviz-subsurface/pull/707) - Generalized and improved some plot functions in  `PropertyStatistics`, `ParameterAnalysis` and `VolumetricAnalysis`. Replaced histogram with distribution plot in `PropertyStatistics`.
 
 ### Fixed
-<<<<<<< HEAD
+- [#749](https://github.com/equinor/webviz-subsurface/pull/749) - `LinePlotterFMU` check function for `x` axis value alignment across realizations now supports single valued columns.
 - [#747](https://github.com/equinor/webviz-subsurface/pull/747) - Added missing realization filter on `OK` file in `EnsembleTableProviderFactory`.
-=======
-- [#749](https://github.com/equinor/webviz-subsurface/pull/749) - `LinePlotterFMU` check function for `x` axis value alignment across realizations now supports single valued columns.
-
->>>>>>> 64ec6054
 
 ## [0.2.4] - 2021-07-13
 
