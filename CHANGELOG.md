# Changelog
All notable changes to this project will be documented in this file.

The format is based on [Keep a Changelog](https://keepachangelog.com/en/1.0.0/),
and this project adheres to [Semantic Versioning](https://semver.org/spec/v2.0.0.html).

## [UNRELEASED] - YYYY-MM-DD

<<<<<<< HEAD
### Added
- [#867](https://github.com/equinor/webviz-subsurface/pull/867) - Added new `SimulationTimeSeries` plugin, with code structure according to best practice plugin example `webviz-plugin-boilerplate` and usage of `EnsembleSummaryProvider`. New functionality as multiple Delta Ensembles in same plot, selectable resampling frequency and possibility to group subplots per selected ensemble or per selected vector.
=======
### Changed
- [#889](https://github.com/equinor/webviz-subsurface/pull/889) - Added `rel_file_pattern` argument to .arrow related factory methods in EnsembleSummaryProviderFactory.
>>>>>>> 465eb1f5

## [0.2.8] - 2021-12-10

### Fixed
- [#877](https://github.com/equinor/webviz-subsurface/pull/877) - Update `WellLogViewer` to work with the latest version of the component.
- [#875](https://github.com/equinor/webviz-subsurface/pull/875) - Fixed an issue with the uncertainty envelope in `Structural Uncertainty` where the plot misbehaved for discontinuous surfaces. A side effect is that percentile calculations are now much faster.

### Added
- [#856](https://github.com/equinor/webviz-subsurface/pull/856) - `VolumetricAnalysis` - Added support for comparing sensitivities both within and across ensembles.
- [#721](https://github.com/equinor/webviz-subsurface/pull/721) - Added data provider for reading ensemble summary data through a unified interface, supporting optional lazy resampling/interpolation depending on data input format.
- [#845](https://github.com/equinor/webviz-subsurface/pull/845) - Added realization plot colored by sensitivity to tornado tab in `VolumetricAnalysis`.

### Changed
- [#855](https://github.com/equinor/webviz-subsurface/pull/855) - `VolumetricAnalysis` now supports mixing sensitivity and non-sensitivity ensembles.
- [#853](https://github.com/equinor/webviz-subsurface/pull/853) - `ParameterResponseCorrelation` improvements. Constant parameters are removed from the correlation figure, and option to set maximum number of parameters is added. Trendline is added to the scatterplot. Axis in correlation figure is now calculated based on data.
- [#844](https://github.com/equinor/webviz-subsurface/pull/844) - `SeismicMisfit` improvements. Data ranges now follows selected attribute. User defined zooms are now kept during callbacks. New option in slice plot to show individual realizations. Prettyfied all hoverdata. New colorscales. Polygons sorted by name in drop down selector.
- [#842](https://github.com/equinor/webviz-subsurface/pull/842) - `GroupTree` improvements. Supporting groups as leaf nodes.
- [#854](https://github.com/equinor/webviz-subsurface/pull/854) - `RFTPlotter` improvements. Fixed some bugs that caused webviz to crash, improved the layout some places and fixed broken links in documentation.

## [0.2.7] - 2021-11-08

### Added
- [#851](https://github.com/equinor/webviz-subsurface/pull/851) - Added new column 'SENSNAME_CASE' for improved plotting and filtering of sensitivity ensembles.
- [#825](https://github.com/equinor/webviz-subsurface/pull/825) - Added options to create separate tornado's for e.g Region/Zone in `VolumetricAnalysis`. As well as various improvements to the tornado figure.
- [#734](https://github.com/equinor/webviz-subsurface/pull/645) - New plugin, `SeismicMisfit`, for comparing observed and modelled seismic attributes. Multiple views, including misfit quantification and coverage plots.
- [#809](https://github.com/equinor/webviz-subsurface/pull/809) - `GroupTree` - added more statistical options (P10, P90, P50/Median, Max, Min). Some improvements to the menu layout and behaviour

### Fixed
- [#841](https://github.com/equinor/webviz-subsurface/pull/841) - Bugfixes and improved hoverlabels for `Tornado component`.
- [#833](https://github.com/equinor/webviz-subsurface/pull/833) - Fixed errors in `VolumetricAnalysis` related to empty/insufficient data after filtering in the `tornadoplots` and `comparison` tabs.
- [#817](https://github.com/equinor/webviz-subsurface/pull/817) - `DiskUsage` - Fixed formatting error in bar chart tooltip.
- [#820](https://github.com/equinor/webviz-subsurface/pull/820) - `SurfaceWithGridCrossSection` - Fixed an issue with intersecting grids generated with
`xtgeo==2.15.2`. Grids exported from RMS with this version of xtgeo should be re-exported using a newer version as the subgrid information is incorrect.
- [#838](https://github.com/equinor/webviz-subsurface/pull/838) - `AssistedHistoryMatchingAnalysis` - Fixed an issue with output of a callback being used as input in another before the output object was guaranteed to exist.

## [0.2.6] - 2021-10-08

### Added
- [#783](https://github.com/equinor/webviz-subsurface/pull/783) - `VolumetricAnalysis` - added tab with Fipfile QC for inspection of which `FIPNUM's` and `REGION∕ZONE's` that have been combined in order to get comparable volumes between dynamic and static sources. This tab is only available if a fipfile is given as input.
- [#777](https://github.com/equinor/webviz-subsurface/pull/777) - `VolumetricAnalysis` - added tabs with `Source comparison` and `Ensemble comparison` as QC tools for quick identification of where and why volumetric changes occur across sources (e.g. static vs dynamic) or ensembles (e.g. model revisions or ahm iterations).
- [#709](https://github.com/equinor/webviz-subsurface/pull/709) - Added `VectorCalculator` component in `ReservoirSimulationTimeSeries` plugin for calculation and graphing of custom simulation time series vectors.
- [#773](https://github.com/equinor/webviz-subsurface/pull/773) - `VolumetricAnalysis` - added functionality of easy switching bewteen `FIPNUM` and `REGION/ZONE` filter for cases where each fipnum belongs to a unique region and zone.
- [#770](https://github.com/equinor/webviz-subsurface/pull/770) - Added support for dynamic volumetric files in `VolumetricAnalysis` and possibility of combining static and dynamic volumes on a comparable level. To trigger this behaviour a fipfile with `FIPNUM` to `REGION/ZONE` mapping information needs to be provided. Also added support for giving multiple files as input per source.
- [#755](https://github.com/equinor/webviz-subsurface/pull/755) - Updated existing and added new tests for the Drogon dataset.

### Changed
- [#788](https://github.com/equinor/webviz-subsurface/pull/788) - Prevent mixing volumes from different sensitivities in `VolumetricAnalysis` by not allowing to select more than one sensitivity as a filter unless SENSNAME has been grouped on by the user.
- [#760](https://github.com/equinor/webviz-subsurface/pull/760) - Updated to `Dash 2.0`.
- [#761](https://github.com/equinor/webviz-subsurface/pull/761) - Store `xtgeo.RegularSurface` as bytestream instead of serializing to `json`.

### Fixed
- [#802](https://github.com/equinor/webviz-subsurface/pull/802) - Removed `BO` or `BG` as response options for the tornados in `VolumetricAnalysis`, selecting them caused an error.
- [#794](https://github.com/equinor/webviz-subsurface/pull/794) - Fixed an issue in `VolumetricAnalysis` to prevent design matrix runs with only a single montecarlo sensitivity to be interpreted as a sensitivity run.
- [#765](https://github.com/equinor/webviz-subsurface/pull/765) - Use correct inline/xline ranges for axes in `SegyViewer` z-slice graph.
- [#782](https://github.com/equinor/webviz-subsurface/pull/782) - Fixed an issue in `VolumetricAnalysis` when calculating property columns on grouped selections.
- [#791](https://github.com/equinor/webviz-subsurface/pull/791) - Ensure correct map bounds in `SurfaceViewerFMU` when switching between attributes with different geometry.

## [0.2.5] - 2021-09-03
### Added
- [#733](https://github.com/equinor/webviz-subsurface/pull/733) - Added plugin to visualize well logs from files using [videx-welllog](https://github.com/equinor/videx-wellog).
- [#708](https://github.com/equinor/webviz-subsurface/pull/708) - Added support for new report format for `DiskUsage`, which improves the estimate of free disk space.

### Changed
- [#724](https://github.com/equinor/webviz-subsurface/pull/724) - Seperated out Tables as a new tab to `VolumetricAnalysis`
- [#723](https://github.com/equinor/webviz-subsurface/pull/723) - Added custom option to allow free selection of responses shown in the tornadoplots in `VolumetricAnalysis`
- [#717](https://github.com/equinor/webviz-subsurface/pull/717) - Keep zoom state in `ReservoirSimulationTimeseries` (inc `Regional` and `OneByOne`) and `RelativePermeability` plugins using `uirevision`.
- [#707](https://github.com/equinor/webviz-subsurface/pull/707) - Generalized and improved some plot functions in  `PropertyStatistics`, `ParameterAnalysis` and `VolumetricAnalysis`. Replaced histogram with distribution plot in `PropertyStatistics`.

### Fixed
- [#749](https://github.com/equinor/webviz-subsurface/pull/749) - `LinePlotterFMU` check function for `x` axis value alignment across realizations now supports single valued columns.
- [#747](https://github.com/equinor/webviz-subsurface/pull/747) - Added missing realization filter on `OK` file in `EnsembleTableProviderFactory`.
- [#753](https://github.com/equinor/webviz-subsurface/pull/753) - Do not add `Count` column from grid property statistics input data as a selector in `PropertyStatistics`. Handle missing surfaces in `PropertyStatistics`

## [0.2.4] - 2021-07-13

### Added
- [#669](https://github.com/equinor/webviz-subsurface/pull/669) - New generic plugin to visualize tornado plots from a csv file of responses.
- [#685](https://github.com/equinor/webviz-subsurface/pull/685) - Added ERT forward model to convert from `.UNSMRY` to Arrow IPC file format (`.arrow`).
- [#662](https://github.com/equinor/webviz-subsurface/pull/662) - Added support in `WellCompletion` for connection history from summary data.

### Changed
- [#681](https://github.com/equinor/webviz-subsurface/pull/681) - `VolumetricAnalysis` upgrades - added page with tornadoplots to `VolumetricAnalysis`, automatic computation of volumes
from the water zone if the volumes from the full grid geometry are included, and possibility of computing NTG from facies.
- [#683](https://github.com/equinor/webviz-subsurface/pull/683) - Added deprecation warning to `InplaceVolumesOneByOne`.
- [#661](https://github.com/equinor/webviz-subsurface/pull/661) - Moved existing clientside function to a general dash_clientside file to facilitate adding more functions later on.
- [#658](https://github.com/equinor/webviz-subsurface/pull/658) - Refactored Tornado figure code to be more reusable. Improved the Tornado bar visualization, added table display
 and improved layout in relevant plugins.
- [#676](https://github.com/equinor/webviz-subsurface/pull/676) - Added realization points to Tornado visualization. Various improvements to Tornado figure layout.
- [#667](https://github.com/equinor/webviz-subsurface/pull/667) - Standardized layout and styling of plugins.

### Fixed
- [#666](https://github.com/equinor/webviz-subsurface/pull/666) - Handle operations between surfaces with different topology in `SurfaceViewerFMU`
- [#675](https://github.com/equinor/webviz-subsurface/pull/675) - Adjust minimum zoom level in surface plugins for visualization of large surfaces.
- [#715](https://github.com/equinor/webviz-subsurface/pull/715) - After this, the `WellCompletion` plugin finds the kh unit even if the unit system is in an INCLUDE file. Also, `well_connection_status_file` refers to the same variable in the plugin and ert job.

## [0.2.3] - 2021-06-07

### Changed
- [#651](https://github.com/equinor/webviz-subsurface/pull/651) - Fixed issue with `_` in regions for `ReservoirSimulationTimeseriesRegional`.
- [#642](https://github.com/equinor/webviz-subsurface/pull/642) - New functionality in `WellCompletions`: New stratigraphy input and tree
selector in filters. Possibility to input colors either in stratigraphy or in the zone_layer_mapping `.lyr`-file. And kh unit automatically
found in Eclipse files.

### Fixed
- [#659](https://github.com/equinor/webviz-subsurface/pull/659) - Added missing `display: block` in option selectors (e.g. radio items).

### Added
- [#645](https://github.com/equinor/webviz-subsurface/pull/645) - New generic lineplotter plugin for FMU data. This is the first plugin that uses
a new system to reduce the memory footprint of large datasets.
- [#641](https://github.com/equinor/webviz-subsurface/pull/641) - New plugin to analyze volumetrics results from FMU ensembles, replaces the `InplaceVolumes` plugin.

## [0.2.2] - 2021-04-30

### Changed
- [#618](https://github.com/equinor/webviz-subsurface/pull/618) - Added deprecation warning to `HorizonUncertaintyViewer`,
`WellCrossSection` and `WellCrossSectionFMU`. These plugins will soon be removed. Relevant functionality is implememented
in the new `StructuralUncertainty` plugin.
- [#646](https://github.com/equinor/webviz-subsurface/pull/646) - Replaced `DropDowns` in `ReservoirSimulationTimeSeries` plugin with `VectorSelector` components.

### Fixed
- [#621](https://github.com/equinor/webviz-subsurface/pull/621) - Fixed issue in `StructuralUncertainty` where map base layers did not load
correctly from persisted user settings.
- [#626](https://github.com/equinor/webviz-subsurface/pull/626) - Fixed small bugs in the docstring of `WellCompletions` and added a tour_steps method.

## [0.2.1] - 2021-04-27
### Changed
- [#612](https://github.com/equinor/webviz-subsurface/pull/612) - New features in `ReservoirSimulationTimeSeries`: Statistical lines, option to remove history trace, histogram available when plotting individual realizations.

### Fixed
- [#615](https://github.com/equinor/webviz-subsurface/pull/615) - Improve table performance of `AssistedHistoryMatchingAnalysis`.

### Added
- [#605](https://github.com/equinor/webviz-subsurface/pull/605) - New plugin to analyze structural uncertainty from FMU ensembles.
- [#610](https://github.com/equinor/webviz-subsurface/pull/610) - New plugin `WellCompletions` to visualize completion data of simulation wells.

## [0.2.0] - 2021-03-28
- [#604](https://github.com/equinor/webviz-subsurface/pull/604) - Consolidates surface loading and statistical calculation of surfaces by introducing a shared
SurfaceSetModel. Refactored SurfaceViewerFMU to use SurfaceSetModel.
- [#586](https://github.com/equinor/webviz-subsurface/pull/586) - Added phase ratio vs pressure and density vs pressure plots. Added unit and density functions to PVT library. Refactored code and added checklist for plots to be viewed in PVT plot plugin. Improved the layout.
- [#599](https://github.com/equinor/webviz-subsurface/pull/599) - Fixed an issue in ParameterAnalysis where the plugin did not initialize without FIELD vectors

### Fixed
- [#602](https://github.com/equinor/webviz-subsurface/pull/602) - Prevent calculation of data for download at initialisation of ReservoirSimulationTimeSeries.
- [#592](https://github.com/equinor/webviz-subsurface/pull/592) - Fixed bug for inferred frequency of yearly summary data.
- [#594](https://github.com/equinor/webviz-subsurface/pull/594) - Fixed bug in SurfaceViewerFMU where surfaces with only undefined values was not handled properly.
- [#584](https://github.com/equinor/webviz-subsurface/pull/584) - Fixed bug for in RelativePermeability plugin where it was not possible to plot against oil saturation axis when using relperm data of "family 2".
- [#595](https://github.com/equinor/webviz-subsurface/pull/595) - Raise a descriptive error in SurfaceViewerFMU plugin if no surfaces are available.

## [0.1.9] - 2021-02-23
### Fixed
- [#569](https://github.com/equinor/webviz-subsurface/pull/569) - Allow sharing of ensemble smry datasets in memory between plugins instances. Note that currently sharing can only be accomplished between plugin instances that use the same ensembles, column_keys and time_index.
- [#552](https://github.com/equinor/webviz-subsurface/pull/552) - Fixed an issue where webvizstore was not properly initialized in ParameterAnalysis plugin
- [#549](https://github.com/equinor/webviz-subsurface/pull/549) - Fixed issue in WellCrossSectionFMU that prevented use of user provided colors.
- [#561](https://github.com/equinor/webviz-subsurface/pull/561) - Fixed issue in ParameterAnalysis for non-numeric parameters (dropping them).

## [0.1.8] - 2021-01-26
### Changed
- [#538](https://github.com/equinor/webviz-subsurface/issues/538) - Refactored code for reading Eclipse INIT files and added framework for units and unit conversions.
- [#544](https://github.com/equinor/webviz-subsurface/pull/544) - All plugins now use new special `webviz_settings` argument to plugin's `__init__` method for common settings in favor of piggybacking dictionary onto the to the Dash applicaton object.
- [#541](https://github.com/equinor/webviz-subsurface/pull/541) - Implemented new onepass shader for all surface plugins.

### Fixed
- [#536](https://github.com/equinor/webviz-subsurface/pull/536) - Fixed issue and bumped dependencies related to Pandas version 1.2.0. Bumped dependency to webviz-config to support mypy typechecks.

## [0.1.7] - 2020-12-19
### Fixed
- [#526](https://github.com/equinor/webviz-subsurface/pull/526) - Fixes to `SurfaceViewerFMU`. User defined map units are now correctly displayed. Map height can now be set (useful for maps with elongated geometry). Added some missing documentation
- [#531](https://github.com/equinor/webviz-subsurface/pull/531) - The change in [#505](https://github.com/equinor/webviz-subsurface/pull/505) resulted in potentially very large datasets when using `raw` sampling. Some users experienced `MemoryError`. `column_keys` filtering is therefore now used when loading and storing data if `sampling` is `raw` in plugins using `UNSMRY` data, most noticable in `BhpQc` which has `raw` as the default and only option.

### Added
- [#529](https://github.com/equinor/webviz-subsurface/pull/529) - Added support for PVDO and PVTG to PVT plot and to respective data modules.
- [#509](https://github.com/equinor/webviz-subsurface/pull/509) - Added descriptive hoverinfo to  `ParameterAnalysis`. Average and standard deviation of parameter value
for each ensemble shown on mouse hover over figure. Included dynamic sizing of plot titles and plot spacing to optimize the appearance of plots when many parameters are plotted.

## [0.1.6] - 2020-11-30
### Fixed
- [#505](https://github.com/equinor/webviz-subsurface/pull/505) - Fixed recent performance regression issue for loading of UNSMRY data. Loading times when multiple plugins are using the same data is now significantly reduced. Note that all UNSMRY vectors are now stored in portable apps, independent of choice of column_keys in individual plugins.

## [0.1.5] - 2020-11-26
### Added
- [#478](https://github.com/equinor/webviz-subsurface/pull/478) - New plugin `AssistedHistoryMatchingAnalysis`. This dashboard helps to analyze the update step performed during assisted history match. E.g. which observations are causing an update in a specific parameter. Based on Kolmogorov–Smirnov.
- [#494](https://github.com/equinor/webviz-subsurface/pull/494) - New plugin `ParameterAnalysis`. Dashboard to visualize parameter distributions and statistics for FMU ensembles, and to investigate parameter correlations on reservoir simulation time series data.

### Fixed
- [#486](https://github.com/equinor/webviz-subsurface/pull/486) - Bug fix in `PropertyStatistics`. Show realization number instead of dataframe index for hover text.
- [#498](https://github.com/equinor/webviz-subsurface/pull/498) - Bug fix in `RFT-plotter`. Sort dataframe by date to get correct order in date-slider.

## [0.1.4] - 2020-10-29
### Added
- [#457](https://github.com/equinor/webviz-subsurface/pull/457) - Raise a descriptive error if a scratch ensemble is empty, i.e. no `OK` target file is found in any realizations.
- [#427](https://github.com/equinor/webviz-subsurface/pull/427) - `BhpQc` plugin added: Quality check that simulated bottom hole pressures are realistic.
- [#481](https://github.com/equinor/webviz-subsurface/pull/481) - `RFT-plotter`: Added support for MD, and made ECLIPSE RFT data optional.
- [#467](https://github.com/equinor/webviz-subsurface/pull/467) - `PropertyStatistics` plugin added: QC and analysis of grid property statistics.

### Fixed
- [#450](https://github.com/equinor/webviz-subsurface/pull/450) - Flipped colormap for subsurface maps (such that deeper areas get darker colors). Also fixed hill shading such that input values are treated as depth, not positive elevation.
- [#459](https://github.com/equinor/webviz-subsurface/pull/459) - Bug fix in ReservoirSimulationTimeSeries. All `History` traces are now toggled when clicking `History` in the legend.
- [#474](https://github.com/equinor/webviz-subsurface/pull/474) - Bug fix in ParameterCorrelation. Constant parameters are now removed if `drop_constants` is set to `True`
- [#480](https://github.com/equinor/webviz-subsurface/pull/480) - Bug fix in SubsurfaceMap, InplaceVolumes and InplaceVolumesOneByOne: Filter on `OK` file is now applied when loading data from ensembles through fmu-ensemble.
- [#482](https://github.com/equinor/webviz-subsurface/pull/482) - Bug fix in ReservoirSimulationTimeSeries: NaN values are now dropped instead of being replaced by zeros, e.g. if some realizations are missing in one of the ensembles, if the dates don't match, or if a vector is missing in one of the ensembles.

## [0.1.3] - 2020-09-24
### Added
- [#417](https://github.com/equinor/webviz-subsurface/pull/417) - Added an optional argument `--testdata-folder` to `pytest`, can be used when [test data](https://github.com/equinor/webviz-subsurface-testdata) is in non-default location.
- [#422](https://github.com/equinor/webviz-subsurface/pull/422) - `HistoryMatch` plugin now
quietly excludes all realizations lacking an `OK` file written by `ERT` on completion of realization workflow, similar to behavior of other plugins that read from individual realizations. Previously wrote warnings for missing data.
- [#428](https://github.com/equinor/webviz-subsurface/pull/428) - Plugin controls, such as dropdown selections, set by the user is kept on page reload.
- [#435](https://github.com/equinor/webviz-subsurface/pull/435) - Suppress a warning in SurfaceViewerFMU when calculating statistics from surfaces where one or more surface only has NaN values. [#399](https://github.com/equinor/webviz-subsurface/pull/399)
- [#438](https://github.com/equinor/webviz-subsurface/pull/438) - Improved documentation of generation of data input for `RelativePermability` plugin.
- [#434](https://github.com/equinor/webviz-subsurface/pull/434) - Improved hillshading and colors in plugins with map views.
- [#439](https://github.com/equinor/webviz-subsurface/pull/439) - Pie chart and bar chart are now visualized together in `DiskUsage`. Free space is now visualized as well.

### Fixed
- [#432](https://github.com/equinor/webviz-subsurface/pull/432) - Bug fix in ReservoirSimulationTimeSeries. Vectors starting with A, V, G, I, N, T, V and L resulted in crash due to a bug introduced in [#373](https://github.com/equinor/webviz-subsurface/pull/373) (most notably group and aquifer vectors).
- [#442](https://github.com/equinor/webviz-subsurface/pull/442) - Bug fix in ReservoirSimulationTimeSeries. Wrong realization number was shown if data set contained missing realizations. Now uses correct realization number from data.
- [#447](https://github.com/equinor/webviz-subsurface/pull/447) - Changed two `webvizstore` decorated functions such that they do not take in `pandas` objects as arguments, which are known to not have `repr()` useful for hashing.

## [0.1.2] - 2020-08-24
### Changed
- [#415](https://github.com/equinor/webviz-subsurface/pull/415) - Now using `xml` package from standard Python library (together with [`defusexml`](https://pypi.org/project/defusedxml/)) instead of [`bs4`](https://pypi.org/project/beautifulsoup4/).<|MERGE_RESOLUTION|>--- conflicted
+++ resolved
@@ -1,4 +1,5 @@
 # Changelog
+
 All notable changes to this project will be documented in this file.
 
 The format is based on [Keep a Changelog](https://keepachangelog.com/en/1.0.0/),
@@ -6,26 +7,29 @@
 
 ## [UNRELEASED] - YYYY-MM-DD
 
-<<<<<<< HEAD
-### Added
+### Added
+
 - [#867](https://github.com/equinor/webviz-subsurface/pull/867) - Added new `SimulationTimeSeries` plugin, with code structure according to best practice plugin example `webviz-plugin-boilerplate` and usage of `EnsembleSummaryProvider`. New functionality as multiple Delta Ensembles in same plot, selectable resampling frequency and possibility to group subplots per selected ensemble or per selected vector.
-=======
-### Changed
+
+### Changed
+
 - [#889](https://github.com/equinor/webviz-subsurface/pull/889) - Added `rel_file_pattern` argument to .arrow related factory methods in EnsembleSummaryProviderFactory.
->>>>>>> 465eb1f5
 
 ## [0.2.8] - 2021-12-10
 
 ### Fixed
+
 - [#877](https://github.com/equinor/webviz-subsurface/pull/877) - Update `WellLogViewer` to work with the latest version of the component.
 - [#875](https://github.com/equinor/webviz-subsurface/pull/875) - Fixed an issue with the uncertainty envelope in `Structural Uncertainty` where the plot misbehaved for discontinuous surfaces. A side effect is that percentile calculations are now much faster.
 
 ### Added
+
 - [#856](https://github.com/equinor/webviz-subsurface/pull/856) - `VolumetricAnalysis` - Added support for comparing sensitivities both within and across ensembles.
 - [#721](https://github.com/equinor/webviz-subsurface/pull/721) - Added data provider for reading ensemble summary data through a unified interface, supporting optional lazy resampling/interpolation depending on data input format.
 - [#845](https://github.com/equinor/webviz-subsurface/pull/845) - Added realization plot colored by sensitivity to tornado tab in `VolumetricAnalysis`.
 
 ### Changed
+
 - [#855](https://github.com/equinor/webviz-subsurface/pull/855) - `VolumetricAnalysis` now supports mixing sensitivity and non-sensitivity ensembles.
 - [#853](https://github.com/equinor/webviz-subsurface/pull/853) - `ParameterResponseCorrelation` improvements. Constant parameters are removed from the correlation figure, and option to set maximum number of parameters is added. Trendline is added to the scatterplot. Axis in correlation figure is now calculated based on data.
 - [#844](https://github.com/equinor/webviz-subsurface/pull/844) - `SeismicMisfit` improvements. Data ranges now follows selected attribute. User defined zooms are now kept during callbacks. New option in slice plot to show individual realizations. Prettyfied all hoverdata. New colorscales. Polygons sorted by name in drop down selector.
@@ -35,22 +39,25 @@
 ## [0.2.7] - 2021-11-08
 
 ### Added
+
 - [#851](https://github.com/equinor/webviz-subsurface/pull/851) - Added new column 'SENSNAME_CASE' for improved plotting and filtering of sensitivity ensembles.
 - [#825](https://github.com/equinor/webviz-subsurface/pull/825) - Added options to create separate tornado's for e.g Region/Zone in `VolumetricAnalysis`. As well as various improvements to the tornado figure.
 - [#734](https://github.com/equinor/webviz-subsurface/pull/645) - New plugin, `SeismicMisfit`, for comparing observed and modelled seismic attributes. Multiple views, including misfit quantification and coverage plots.
 - [#809](https://github.com/equinor/webviz-subsurface/pull/809) - `GroupTree` - added more statistical options (P10, P90, P50/Median, Max, Min). Some improvements to the menu layout and behaviour
 
 ### Fixed
+
 - [#841](https://github.com/equinor/webviz-subsurface/pull/841) - Bugfixes and improved hoverlabels for `Tornado component`.
 - [#833](https://github.com/equinor/webviz-subsurface/pull/833) - Fixed errors in `VolumetricAnalysis` related to empty/insufficient data after filtering in the `tornadoplots` and `comparison` tabs.
 - [#817](https://github.com/equinor/webviz-subsurface/pull/817) - `DiskUsage` - Fixed formatting error in bar chart tooltip.
 - [#820](https://github.com/equinor/webviz-subsurface/pull/820) - `SurfaceWithGridCrossSection` - Fixed an issue with intersecting grids generated with
-`xtgeo==2.15.2`. Grids exported from RMS with this version of xtgeo should be re-exported using a newer version as the subgrid information is incorrect.
+  `xtgeo==2.15.2`. Grids exported from RMS with this version of xtgeo should be re-exported using a newer version as the subgrid information is incorrect.
 - [#838](https://github.com/equinor/webviz-subsurface/pull/838) - `AssistedHistoryMatchingAnalysis` - Fixed an issue with output of a callback being used as input in another before the output object was guaranteed to exist.
 
 ## [0.2.6] - 2021-10-08
 
 ### Added
+
 - [#783](https://github.com/equinor/webviz-subsurface/pull/783) - `VolumetricAnalysis` - added tab with Fipfile QC for inspection of which `FIPNUM's` and `REGION∕ZONE's` that have been combined in order to get comparable volumes between dynamic and static sources. This tab is only available if a fipfile is given as input.
 - [#777](https://github.com/equinor/webviz-subsurface/pull/777) - `VolumetricAnalysis` - added tabs with `Source comparison` and `Ensemble comparison` as QC tools for quick identification of where and why volumetric changes occur across sources (e.g. static vs dynamic) or ensembles (e.g. model revisions or ahm iterations).
 - [#709](https://github.com/equinor/webviz-subsurface/pull/709) - Added `VectorCalculator` component in `ReservoirSimulationTimeSeries` plugin for calculation and graphing of custom simulation time series vectors.
@@ -59,11 +66,13 @@
 - [#755](https://github.com/equinor/webviz-subsurface/pull/755) - Updated existing and added new tests for the Drogon dataset.
 
 ### Changed
+
 - [#788](https://github.com/equinor/webviz-subsurface/pull/788) - Prevent mixing volumes from different sensitivities in `VolumetricAnalysis` by not allowing to select more than one sensitivity as a filter unless SENSNAME has been grouped on by the user.
 - [#760](https://github.com/equinor/webviz-subsurface/pull/760) - Updated to `Dash 2.0`.
 - [#761](https://github.com/equinor/webviz-subsurface/pull/761) - Store `xtgeo.RegularSurface` as bytestream instead of serializing to `json`.
 
 ### Fixed
+
 - [#802](https://github.com/equinor/webviz-subsurface/pull/802) - Removed `BO` or `BG` as response options for the tornados in `VolumetricAnalysis`, selecting them caused an error.
 - [#794](https://github.com/equinor/webviz-subsurface/pull/794) - Fixed an issue in `VolumetricAnalysis` to prevent design matrix runs with only a single montecarlo sensitivity to be interpreted as a sensitivity run.
 - [#765](https://github.com/equinor/webviz-subsurface/pull/765) - Use correct inline/xline ranges for axes in `SegyViewer` z-slice graph.
@@ -71,17 +80,21 @@
 - [#791](https://github.com/equinor/webviz-subsurface/pull/791) - Ensure correct map bounds in `SurfaceViewerFMU` when switching between attributes with different geometry.
 
 ## [0.2.5] - 2021-09-03
-### Added
+
+### Added
+
 - [#733](https://github.com/equinor/webviz-subsurface/pull/733) - Added plugin to visualize well logs from files using [videx-welllog](https://github.com/equinor/videx-wellog).
 - [#708](https://github.com/equinor/webviz-subsurface/pull/708) - Added support for new report format for `DiskUsage`, which improves the estimate of free disk space.
 
 ### Changed
+
 - [#724](https://github.com/equinor/webviz-subsurface/pull/724) - Seperated out Tables as a new tab to `VolumetricAnalysis`
 - [#723](https://github.com/equinor/webviz-subsurface/pull/723) - Added custom option to allow free selection of responses shown in the tornadoplots in `VolumetricAnalysis`
 - [#717](https://github.com/equinor/webviz-subsurface/pull/717) - Keep zoom state in `ReservoirSimulationTimeseries` (inc `Regional` and `OneByOne`) and `RelativePermeability` plugins using `uirevision`.
-- [#707](https://github.com/equinor/webviz-subsurface/pull/707) - Generalized and improved some plot functions in  `PropertyStatistics`, `ParameterAnalysis` and `VolumetricAnalysis`. Replaced histogram with distribution plot in `PropertyStatistics`.
-
-### Fixed
+- [#707](https://github.com/equinor/webviz-subsurface/pull/707) - Generalized and improved some plot functions in `PropertyStatistics`, `ParameterAnalysis` and `VolumetricAnalysis`. Replaced histogram with distribution plot in `PropertyStatistics`.
+
+### Fixed
+
 - [#749](https://github.com/equinor/webviz-subsurface/pull/749) - `LinePlotterFMU` check function for `x` axis value alignment across realizations now supports single valued columns.
 - [#747](https://github.com/equinor/webviz-subsurface/pull/747) - Added missing realization filter on `OK` file in `EnsembleTableProviderFactory`.
 - [#753](https://github.com/equinor/webviz-subsurface/pull/753) - Do not add `Count` column from grid property statistics input data as a selector in `PropertyStatistics`. Handle missing surfaces in `PropertyStatistics`
@@ -89,21 +102,24 @@
 ## [0.2.4] - 2021-07-13
 
 ### Added
+
 - [#669](https://github.com/equinor/webviz-subsurface/pull/669) - New generic plugin to visualize tornado plots from a csv file of responses.
 - [#685](https://github.com/equinor/webviz-subsurface/pull/685) - Added ERT forward model to convert from `.UNSMRY` to Arrow IPC file format (`.arrow`).
 - [#662](https://github.com/equinor/webviz-subsurface/pull/662) - Added support in `WellCompletion` for connection history from summary data.
 
 ### Changed
+
 - [#681](https://github.com/equinor/webviz-subsurface/pull/681) - `VolumetricAnalysis` upgrades - added page with tornadoplots to `VolumetricAnalysis`, automatic computation of volumes
-from the water zone if the volumes from the full grid geometry are included, and possibility of computing NTG from facies.
+  from the water zone if the volumes from the full grid geometry are included, and possibility of computing NTG from facies.
 - [#683](https://github.com/equinor/webviz-subsurface/pull/683) - Added deprecation warning to `InplaceVolumesOneByOne`.
 - [#661](https://github.com/equinor/webviz-subsurface/pull/661) - Moved existing clientside function to a general dash_clientside file to facilitate adding more functions later on.
 - [#658](https://github.com/equinor/webviz-subsurface/pull/658) - Refactored Tornado figure code to be more reusable. Improved the Tornado bar visualization, added table display
- and improved layout in relevant plugins.
+  and improved layout in relevant plugins.
 - [#676](https://github.com/equinor/webviz-subsurface/pull/676) - Added realization points to Tornado visualization. Various improvements to Tornado figure layout.
 - [#667](https://github.com/equinor/webviz-subsurface/pull/667) - Standardized layout and styling of plugins.
 
 ### Fixed
+
 - [#666](https://github.com/equinor/webviz-subsurface/pull/666) - Handle operations between surfaces with different topology in `SurfaceViewerFMU`
 - [#675](https://github.com/equinor/webviz-subsurface/pull/675) - Adjust minimum zoom level in surface plugins for visualization of large surfaces.
 - [#715](https://github.com/equinor/webviz-subsurface/pull/715) - After this, the `WellCompletion` plugin finds the kh unit even if the unit system is in an INCLUDE file. Also, `well_connection_status_file` refers to the same variable in the plugin and ert job.
@@ -111,50 +127,61 @@
 ## [0.2.3] - 2021-06-07
 
 ### Changed
+
 - [#651](https://github.com/equinor/webviz-subsurface/pull/651) - Fixed issue with `_` in regions for `ReservoirSimulationTimeseriesRegional`.
 - [#642](https://github.com/equinor/webviz-subsurface/pull/642) - New functionality in `WellCompletions`: New stratigraphy input and tree
-selector in filters. Possibility to input colors either in stratigraphy or in the zone_layer_mapping `.lyr`-file. And kh unit automatically
-found in Eclipse files.
-
-### Fixed
+  selector in filters. Possibility to input colors either in stratigraphy or in the zone_layer_mapping `.lyr`-file. And kh unit automatically
+  found in Eclipse files.
+
+### Fixed
+
 - [#659](https://github.com/equinor/webviz-subsurface/pull/659) - Added missing `display: block` in option selectors (e.g. radio items).
 
 ### Added
+
 - [#645](https://github.com/equinor/webviz-subsurface/pull/645) - New generic lineplotter plugin for FMU data. This is the first plugin that uses
-a new system to reduce the memory footprint of large datasets.
+  a new system to reduce the memory footprint of large datasets.
 - [#641](https://github.com/equinor/webviz-subsurface/pull/641) - New plugin to analyze volumetrics results from FMU ensembles, replaces the `InplaceVolumes` plugin.
 
 ## [0.2.2] - 2021-04-30
 
 ### Changed
+
 - [#618](https://github.com/equinor/webviz-subsurface/pull/618) - Added deprecation warning to `HorizonUncertaintyViewer`,
-`WellCrossSection` and `WellCrossSectionFMU`. These plugins will soon be removed. Relevant functionality is implememented
-in the new `StructuralUncertainty` plugin.
+  `WellCrossSection` and `WellCrossSectionFMU`. These plugins will soon be removed. Relevant functionality is implememented
+  in the new `StructuralUncertainty` plugin.
 - [#646](https://github.com/equinor/webviz-subsurface/pull/646) - Replaced `DropDowns` in `ReservoirSimulationTimeSeries` plugin with `VectorSelector` components.
 
 ### Fixed
+
 - [#621](https://github.com/equinor/webviz-subsurface/pull/621) - Fixed issue in `StructuralUncertainty` where map base layers did not load
-correctly from persisted user settings.
+  correctly from persisted user settings.
 - [#626](https://github.com/equinor/webviz-subsurface/pull/626) - Fixed small bugs in the docstring of `WellCompletions` and added a tour_steps method.
 
 ## [0.2.1] - 2021-04-27
-### Changed
+
+### Changed
+
 - [#612](https://github.com/equinor/webviz-subsurface/pull/612) - New features in `ReservoirSimulationTimeSeries`: Statistical lines, option to remove history trace, histogram available when plotting individual realizations.
 
 ### Fixed
+
 - [#615](https://github.com/equinor/webviz-subsurface/pull/615) - Improve table performance of `AssistedHistoryMatchingAnalysis`.
 
 ### Added
+
 - [#605](https://github.com/equinor/webviz-subsurface/pull/605) - New plugin to analyze structural uncertainty from FMU ensembles.
 - [#610](https://github.com/equinor/webviz-subsurface/pull/610) - New plugin `WellCompletions` to visualize completion data of simulation wells.
 
 ## [0.2.0] - 2021-03-28
+
 - [#604](https://github.com/equinor/webviz-subsurface/pull/604) - Consolidates surface loading and statistical calculation of surfaces by introducing a shared
-SurfaceSetModel. Refactored SurfaceViewerFMU to use SurfaceSetModel.
+  SurfaceSetModel. Refactored SurfaceViewerFMU to use SurfaceSetModel.
 - [#586](https://github.com/equinor/webviz-subsurface/pull/586) - Added phase ratio vs pressure and density vs pressure plots. Added unit and density functions to PVT library. Refactored code and added checklist for plots to be viewed in PVT plot plugin. Improved the layout.
 - [#599](https://github.com/equinor/webviz-subsurface/pull/599) - Fixed an issue in ParameterAnalysis where the plugin did not initialize without FIELD vectors
 
 ### Fixed
+
 - [#602](https://github.com/equinor/webviz-subsurface/pull/602) - Prevent calculation of data for download at initialisation of ReservoirSimulationTimeSeries.
 - [#592](https://github.com/equinor/webviz-subsurface/pull/592) - Fixed bug for inferred frequency of yearly summary data.
 - [#594](https://github.com/equinor/webviz-subsurface/pull/594) - Fixed bug in SurfaceViewerFMU where surfaces with only undefined values was not handled properly.
@@ -162,52 +189,68 @@
 - [#595](https://github.com/equinor/webviz-subsurface/pull/595) - Raise a descriptive error in SurfaceViewerFMU plugin if no surfaces are available.
 
 ## [0.1.9] - 2021-02-23
-### Fixed
+
+### Fixed
+
 - [#569](https://github.com/equinor/webviz-subsurface/pull/569) - Allow sharing of ensemble smry datasets in memory between plugins instances. Note that currently sharing can only be accomplished between plugin instances that use the same ensembles, column_keys and time_index.
 - [#552](https://github.com/equinor/webviz-subsurface/pull/552) - Fixed an issue where webvizstore was not properly initialized in ParameterAnalysis plugin
 - [#549](https://github.com/equinor/webviz-subsurface/pull/549) - Fixed issue in WellCrossSectionFMU that prevented use of user provided colors.
 - [#561](https://github.com/equinor/webviz-subsurface/pull/561) - Fixed issue in ParameterAnalysis for non-numeric parameters (dropping them).
 
 ## [0.1.8] - 2021-01-26
-### Changed
+
+### Changed
+
 - [#538](https://github.com/equinor/webviz-subsurface/issues/538) - Refactored code for reading Eclipse INIT files and added framework for units and unit conversions.
 - [#544](https://github.com/equinor/webviz-subsurface/pull/544) - All plugins now use new special `webviz_settings` argument to plugin's `__init__` method for common settings in favor of piggybacking dictionary onto the to the Dash applicaton object.
 - [#541](https://github.com/equinor/webviz-subsurface/pull/541) - Implemented new onepass shader for all surface plugins.
 
 ### Fixed
+
 - [#536](https://github.com/equinor/webviz-subsurface/pull/536) - Fixed issue and bumped dependencies related to Pandas version 1.2.0. Bumped dependency to webviz-config to support mypy typechecks.
 
 ## [0.1.7] - 2020-12-19
-### Fixed
+
+### Fixed
+
 - [#526](https://github.com/equinor/webviz-subsurface/pull/526) - Fixes to `SurfaceViewerFMU`. User defined map units are now correctly displayed. Map height can now be set (useful for maps with elongated geometry). Added some missing documentation
 - [#531](https://github.com/equinor/webviz-subsurface/pull/531) - The change in [#505](https://github.com/equinor/webviz-subsurface/pull/505) resulted in potentially very large datasets when using `raw` sampling. Some users experienced `MemoryError`. `column_keys` filtering is therefore now used when loading and storing data if `sampling` is `raw` in plugins using `UNSMRY` data, most noticable in `BhpQc` which has `raw` as the default and only option.
 
 ### Added
+
 - [#529](https://github.com/equinor/webviz-subsurface/pull/529) - Added support for PVDO and PVTG to PVT plot and to respective data modules.
-- [#509](https://github.com/equinor/webviz-subsurface/pull/509) - Added descriptive hoverinfo to  `ParameterAnalysis`. Average and standard deviation of parameter value
-for each ensemble shown on mouse hover over figure. Included dynamic sizing of plot titles and plot spacing to optimize the appearance of plots when many parameters are plotted.
+- [#509](https://github.com/equinor/webviz-subsurface/pull/509) - Added descriptive hoverinfo to `ParameterAnalysis`. Average and standard deviation of parameter value
+  for each ensemble shown on mouse hover over figure. Included dynamic sizing of plot titles and plot spacing to optimize the appearance of plots when many parameters are plotted.
 
 ## [0.1.6] - 2020-11-30
-### Fixed
+
+### Fixed
+
 - [#505](https://github.com/equinor/webviz-subsurface/pull/505) - Fixed recent performance regression issue for loading of UNSMRY data. Loading times when multiple plugins are using the same data is now significantly reduced. Note that all UNSMRY vectors are now stored in portable apps, independent of choice of column_keys in individual plugins.
 
 ## [0.1.5] - 2020-11-26
-### Added
+
+### Added
+
 - [#478](https://github.com/equinor/webviz-subsurface/pull/478) - New plugin `AssistedHistoryMatchingAnalysis`. This dashboard helps to analyze the update step performed during assisted history match. E.g. which observations are causing an update in a specific parameter. Based on Kolmogorov–Smirnov.
 - [#494](https://github.com/equinor/webviz-subsurface/pull/494) - New plugin `ParameterAnalysis`. Dashboard to visualize parameter distributions and statistics for FMU ensembles, and to investigate parameter correlations on reservoir simulation time series data.
 
 ### Fixed
+
 - [#486](https://github.com/equinor/webviz-subsurface/pull/486) - Bug fix in `PropertyStatistics`. Show realization number instead of dataframe index for hover text.
 - [#498](https://github.com/equinor/webviz-subsurface/pull/498) - Bug fix in `RFT-plotter`. Sort dataframe by date to get correct order in date-slider.
 
 ## [0.1.4] - 2020-10-29
-### Added
+
+### Added
+
 - [#457](https://github.com/equinor/webviz-subsurface/pull/457) - Raise a descriptive error if a scratch ensemble is empty, i.e. no `OK` target file is found in any realizations.
 - [#427](https://github.com/equinor/webviz-subsurface/pull/427) - `BhpQc` plugin added: Quality check that simulated bottom hole pressures are realistic.
 - [#481](https://github.com/equinor/webviz-subsurface/pull/481) - `RFT-plotter`: Added support for MD, and made ECLIPSE RFT data optional.
 - [#467](https://github.com/equinor/webviz-subsurface/pull/467) - `PropertyStatistics` plugin added: QC and analysis of grid property statistics.
 
 ### Fixed
+
 - [#450](https://github.com/equinor/webviz-subsurface/pull/450) - Flipped colormap for subsurface maps (such that deeper areas get darker colors). Also fixed hill shading such that input values are treated as depth, not positive elevation.
 - [#459](https://github.com/equinor/webviz-subsurface/pull/459) - Bug fix in ReservoirSimulationTimeSeries. All `History` traces are now toggled when clicking `History` in the legend.
 - [#474](https://github.com/equinor/webviz-subsurface/pull/474) - Bug fix in ParameterCorrelation. Constant parameters are now removed if `drop_constants` is set to `True`
@@ -215,10 +258,12 @@
 - [#482](https://github.com/equinor/webviz-subsurface/pull/482) - Bug fix in ReservoirSimulationTimeSeries: NaN values are now dropped instead of being replaced by zeros, e.g. if some realizations are missing in one of the ensembles, if the dates don't match, or if a vector is missing in one of the ensembles.
 
 ## [0.1.3] - 2020-09-24
-### Added
+
+### Added
+
 - [#417](https://github.com/equinor/webviz-subsurface/pull/417) - Added an optional argument `--testdata-folder` to `pytest`, can be used when [test data](https://github.com/equinor/webviz-subsurface-testdata) is in non-default location.
 - [#422](https://github.com/equinor/webviz-subsurface/pull/422) - `HistoryMatch` plugin now
-quietly excludes all realizations lacking an `OK` file written by `ERT` on completion of realization workflow, similar to behavior of other plugins that read from individual realizations. Previously wrote warnings for missing data.
+  quietly excludes all realizations lacking an `OK` file written by `ERT` on completion of realization workflow, similar to behavior of other plugins that read from individual realizations. Previously wrote warnings for missing data.
 - [#428](https://github.com/equinor/webviz-subsurface/pull/428) - Plugin controls, such as dropdown selections, set by the user is kept on page reload.
 - [#435](https://github.com/equinor/webviz-subsurface/pull/435) - Suppress a warning in SurfaceViewerFMU when calculating statistics from surfaces where one or more surface only has NaN values. [#399](https://github.com/equinor/webviz-subsurface/pull/399)
 - [#438](https://github.com/equinor/webviz-subsurface/pull/438) - Improved documentation of generation of data input for `RelativePermability` plugin.
@@ -226,10 +271,13 @@
 - [#439](https://github.com/equinor/webviz-subsurface/pull/439) - Pie chart and bar chart are now visualized together in `DiskUsage`. Free space is now visualized as well.
 
 ### Fixed
+
 - [#432](https://github.com/equinor/webviz-subsurface/pull/432) - Bug fix in ReservoirSimulationTimeSeries. Vectors starting with A, V, G, I, N, T, V and L resulted in crash due to a bug introduced in [#373](https://github.com/equinor/webviz-subsurface/pull/373) (most notably group and aquifer vectors).
 - [#442](https://github.com/equinor/webviz-subsurface/pull/442) - Bug fix in ReservoirSimulationTimeSeries. Wrong realization number was shown if data set contained missing realizations. Now uses correct realization number from data.
 - [#447](https://github.com/equinor/webviz-subsurface/pull/447) - Changed two `webvizstore` decorated functions such that they do not take in `pandas` objects as arguments, which are known to not have `repr()` useful for hashing.
 
 ## [0.1.2] - 2020-08-24
-### Changed
+
+### Changed
+
 - [#415](https://github.com/equinor/webviz-subsurface/pull/415) - Now using `xml` package from standard Python library (together with [`defusexml`](https://pypi.org/project/defusedxml/)) instead of [`bs4`](https://pypi.org/project/beautifulsoup4/).