--- conflicted
+++ resolved
@@ -11,11 +11,8 @@
 
 - [#921](https://github.com/equinor/webviz-subsurface/pull/921) - Fixed bug with History Vectors in new `SimulationTimeSeries` plugin. Replaced hard coded realization number of 0, with first valid realization in provider.
 - [#926](https://github.com/equinor/webviz-subsurface/pull/926) - `VolumetricAnalysis` - Fixed bug when building portables with aggregated (csvfile_vol) input.
-<<<<<<< HEAD
 - [#929](https://github.com/equinor/webviz-subsurface/pull/929) - `TornadoWidget` - No longer skipping sensitivities with `SENSNAME="ref"` from tornado bars if there is more than one realizations with `SENSNAME="ref"`.
-=======
 - [#932](https://github.com/equinor/webviz-subsurface/pull/932) - `RftPlotter` - Fixed bug related to calculated correlations returnin NaN if the response variable has constant values.
->>>>>>> 2011f0e7
 
 ## [0.2.9] - 2022-01-06
 
