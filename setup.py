--- conflicted
+++ resolved
@@ -48,16 +48,9 @@
             "ExamplePlugin = webviz_subsurface.plugins:ExamplePlugin",
             "ExamplePlugin2 = webviz_subsurface.plugins:MultipleRegressionJostein",
             "PValues = webviz_subsurface.plugins:PValues",
-<<<<<<< HEAD
-
-            "MultipleRegressionSofie = webviz_subsurface.plugins:MultipleRegressionSofie",
-            "PlotCoefficientsSara = webviz_subsurface.plugins:PlotCoefficientsSara"
-=======
-            "MultipleRegressionSofie = webviz_subsurface.plugins:MultipleRegressionSofie",
             "DataTablefromFit = webviz_subsurface.plugins:DataTablefromFit",            
             "MultipleRegressionSofie = webviz_subsurface.plugins:MultipleRegressionSofie",
             "PlotCoefficientsSara = webviz_subsurface.plugins:PlotCoefficientsSara",
->>>>>>> 7b86485c
 
  
             
