from unittest import mock

import dash
import pandas as pd
from webviz_config import WebvizSettings
from webviz_config.common_cache import CACHE

# pylint: disable=no-name-in-module
from webviz_config.plugins import ParameterCorrelation
from webviz_config.themes import default_theme

# pylint: enable=no-name-in-module

# mocked functions
GET_PARAMETERS = "webviz_subsurface.plugins._parameter_correlation.get_parameters"


def test_parameter_corr(dash_duo: dash.testing.composite.DashComposite) -> None:

    app = dash.Dash(__name__)
    app.css.config.serve_locally = True
    app.scripts.config.serve_locally = True
    app.config.suppress_callback_exceptions = True
    CACHE.init_app(app.server)
    webviz_settings = WebvizSettings(
        shared_settings={"scratch_ensembles": {"iter-0": ""}}, theme=default_theme
    )
    ensembles = ["iter-0"]

    with mock.patch(GET_PARAMETERS) as mock_parameters:
        mock_parameters.return_value = pd.read_csv("tests/data/parameters.csv")

        parameter_correlation = ParameterCorrelation(app, webviz_settings, ensembles)

        app.layout = parameter_correlation.layout
        dash_duo.start_server(app)

        # Using str literals directly, not IDs from the plugin as intended because
        # the run test did not accept the imports
        my_component = dash_duo.find_element(
<<<<<<< HEAD
            f"#{parameter_correlation.ids('ensemble-all')}"
=======
            "#" + parameter_correlation.shared_settings_group("both-plots")
            .component_unique_id("ensemble")
            .to_string()
>>>>>>> 73f5af44
        )

        if not my_component.text.startswith("iter-0"):
            raise AssertionError()<|MERGE_RESOLUTION|>--- conflicted
+++ resolved
@@ -38,13 +38,9 @@
         # Using str literals directly, not IDs from the plugin as intended because
         # the run test did not accept the imports
         my_component = dash_duo.find_element(
-<<<<<<< HEAD
-            f"#{parameter_correlation.ids('ensemble-all')}"
-=======
             "#" + parameter_correlation.shared_settings_group("both-plots")
             .component_unique_id("ensemble")
             .to_string()
->>>>>>> 73f5af44
         )
 
         if not my_component.text.startswith("iter-0"):
